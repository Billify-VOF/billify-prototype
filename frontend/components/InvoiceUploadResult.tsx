"use client";

import { differenceInDays, format } from "date-fns";
import { CalendarIcon } from "lucide-react";
import React, { useState, useEffect } from "react";
import { DayPicker } from "react-day-picker";

import { Button } from "@/components/ui/button";
import {
  Popover,
  PopoverContent,
  PopoverTrigger,
} from "@/components/ui/popover";
import { cn } from "@/lib/utils";

import "react-day-picker/dist/style.css";

import { getDueDateMessage, calculateUrgencyFromDays } from "../lib/invoice";

import { DEFAULT_URGENCY } from "./definitions/invoice";
import type { Urgency } from "./definitions/invoice";
import { UrgencySelector } from "./invoice/UrgencySelector";
import { PDFViewerWrapper } from "./PDFViewerWrapper";

export interface InvoiceData {
  invoice_id: number;
  invoice_number: string;
  amount: string;
  date: string;
  supplier_name?: string;
  status: string;
  urgency?: Urgency;
}

interface Invoice {
  id: string;
  status: string;
  file_path: string;
  updated: boolean;
}

export interface UploadResult {
  status: "success" | "error";
  message?: string;
  error?: string;
  detail?: string;
  invoice?: Invoice;
  invoice_data?: InvoiceData;
}

interface Props {
  result: UploadResult;
  onChange: (data: InvoiceData) => void;
}

export function InvoiceUploadResult({ result, onChange }: Props) {
  const [invoiceData, setInvoiceData] = useState<InvoiceData>({
    invoice_id: 0,
    invoice_number: "",
    amount: "",
    date: "",
    supplier_name: "",
    status: "pending",
    urgency: result?.invoice_data?.urgency || DEFAULT_URGENCY,
  });
<<<<<<< HEAD
  const [autoCalculatedUrgency, setAutoCalculatedUrgency] = useState<Urgency | undefined>(
    undefined,
  );
=======
  const [autoCalculatedUrgency, setAutoCalculatedUrgency] = useState<
    Urgency | undefined
  >(undefined);
>>>>>>> f25978e0
  const [date, setDate] = useState<Date | undefined>(undefined);
  const [open, setOpen] = useState(false);
  // const [isManualSelected, setisManualSelected] = useState(false);

  useEffect(() => {
    if (result?.invoice_data) {
<<<<<<< HEAD
      // Safely parse date and format it
      let formattedDate = '';
      if (result.invoice_data.date) {
        try {
          const dateValue = new Date(result.invoice_data.date);
          // Check if date is valid before formatting
          if (!isNaN(dateValue.getTime())) {
            formattedDate = format(dateValue, 'yyyy-MM-dd');
            setDate(dateValue); // Set the date state only if valid
          } else {
            console.warn('Invalid date received:', result.invoice_data.date);
          }
        } catch (error) {
          console.error('Error formatting date:', error);
        }
      }
=======
      const formattedDate = result?.invoice_data?.date
        ? format(new Date(result.invoice_data.date), "yyyy-MM-dd")
        : "";
>>>>>>> f25978e0

      setInvoiceData({
        invoice_id: result.invoice_data.invoice_id || 0,
        status: result.invoice_data.status || "pending",
        invoice_number: result.invoice_data.invoice_number || "",
        amount: result.invoice_data.amount || "",
        date: formattedDate,
        supplier_name: result.invoice_data.supplier_name || "",
        urgency: result.invoice_data.urgency || DEFAULT_URGENCY,
      });
      setAutoCalculatedUrgency(result.invoice_data.urgency);
    }
  }, [result]);

  useEffect(() => {
    // Log whenever date changes
    console.log("Date state changed to:", date);
  }, [date]);

  useEffect(() => {
    console.log("InvoiceData state changed:", invoiceData);
    onChange(invoiceData);
  }, [invoiceData]);

  console.log("Popover open state:", open);

  const handleAmountChange = (value: string) => {
    const regex = /^\d*\.?\d{0,2}$/;
<<<<<<< HEAD
    if (regex.test(value) || value === '') {
=======

    if (regex.test(value) || value === "") {
>>>>>>> f25978e0
      setInvoiceData((prev) => ({ ...prev, amount: value }));
    }
  };

  const handleDateSelect = (newDate: Date | undefined) => {
    if (newDate) {
      // Log before updating state
      console.log("Selecting new date:", newDate);
      setDate(newDate);
      setInvoiceData((prev) => {
<<<<<<< HEAD
        const formattedDate = format(newDate, 'yyyy-MM-dd');
=======
        const formattedDate = format(newDate, "yyyy-MM-dd");

>>>>>>> f25978e0
        // Log the formatted date
        console.log("Formatted date:", formattedDate);

        let updatedUrgency = prev.urgency;

        if (!prev.urgency?.is_manual) {
          const today = new Date();
          const diffDays = differenceInDays(newDate, today);

<<<<<<< HEAD
          updatedUrgency = { ...calculateUrgencyFromDays(diffDays), is_manual: false };
=======
          updatedUrgency = {
            ...calculateUrgencyFromDays(diffDays),
            is_manual: false,
          };
>>>>>>> f25978e0
        }

        return {
          ...prev,
          date: formattedDate,
          urgency: updatedUrgency,
        };
      });
    }
  };

  const handleUrgencySelect = (urgency: Urgency) => {
    if (urgency.is_manual) {
      setInvoiceData((prev) => ({
        ...prev,
        urgency,
      }));
    } else {
<<<<<<< HEAD
      // Safely handle date when resetting to original date
      let formattedDate = '';
      let originalDate: Date | undefined = undefined;

      if (result?.invoice_data?.date) {
        try {
          const dateValue = new Date(result.invoice_data.date);
          // Check if date is valid
          if (!isNaN(dateValue.getTime())) {
            formattedDate = format(dateValue, 'yyyy-MM-dd');
            originalDate = dateValue;
          } else {
            console.warn('Invalid original date:', result.invoice_data.date);
          }
        } catch (error) {
          console.error('Error handling original date:', error);
        }
      }

      setDate(originalDate);
=======
      setDate(
        result.invoice_data?.date
          ? new Date(result.invoice_data.date)
          : undefined,
      );
      const formattedDate = result?.invoice_data?.date
        ? format(new Date(result.invoice_data.date), "yyyy-MM-dd")
        : "";

>>>>>>> f25978e0
      setInvoiceData((prev) => ({
        ...prev,
        date: formattedDate || "",
        urgency: autoCalculatedUrgency,
      }));
    }
  };

<<<<<<< HEAD
  const getUrgencyDateMessage = (selectedDate: Date) => {
    try {
      // Validate the date before formatting
      if (!selectedDate || isNaN(selectedDate.getTime())) {
        return 'Invalid date';
      }
      return `${format(selectedDate, 'dd/MM/yyyy')} ${invoiceData.urgency?.is_manual ? '' : getDueDateMessage(invoiceData.urgency?.level)}`;
    } catch (error) {
      console.error('Error in getUrgencyDateMessage:', error);
      return 'Error formatting date';
    }
=======
  const getUrgencyDateMessage = (slectedDate: Date) => {
    return `${format(slectedDate, "dd/MM/yyyy")} ${invoiceData.urgency?.is_manual ? "" : getDueDateMessage(invoiceData.urgency?.level)}`;
>>>>>>> f25978e0
  };

  if (!result || !result.status) {
    return null;
  }

  if (result.status === "success") {
    return (
      <div className="flex h-full w-full gap-6">
        <div className="w-1/3 space-y-4">
          <div>
            <label className="block text-sm font-medium text-gray-700">
              Invoice Number:
            </label>
            <input
              type="text"
              value={invoiceData.invoice_number}
              onChange={(e) =>
                setInvoiceData({
                  ...invoiceData,
                  invoice_number: e.target.value,
                })
              }
              className="mt-1 block w-full rounded-md border border-gray-300 px-3 py-2 text-gray-900 focus:border-blue-500 focus:outline-none focus:ring-1 focus:ring-blue-500"
            />
          </div>

          <div>
            <label className="block text-sm font-medium text-gray-700">
              Amount:
            </label>
            <input
              type="text"
              value={invoiceData.amount}
              onChange={(e) => handleAmountChange(e.target.value)}
              className="mt-1 block w-full rounded-md border border-gray-300 px-3 py-2 text-gray-900 focus:border-blue-500 focus:outline-none focus:ring-1 focus:ring-blue-500"
            />
          </div>

          <div>
<<<<<<< HEAD
            <label className="block text-sm font-medium text-gray-700">Date:</label>
=======
            <label className="block text-sm font-medium text-gray-700">
              Date:
            </label>
>>>>>>> f25978e0
            <Popover
              open={open}
              onOpenChange={(isOpen) => {
                console.log("Popover state changing to:", isOpen);
                setOpen(isOpen);
              }}
              modal={true} // Make it modal to prevent outside interference
            >
              <PopoverTrigger asChild>
                <Button
<<<<<<< HEAD
                  variant={'outline'}
                  className={cn(
                    'mt-1 w-full justify-start border border-gray-300 text-left font-normal hover:bg-gray-50',
                    !date && 'text-muted-foreground',
=======
                  variant="outline"
                  className={cn(
                    "w-full justify-start text-left font-normal border border-gray-300 hover:bg-gray-50 mt-1",
                    !date && "text-muted-foreground",
>>>>>>> f25978e0
                  )}
                  onClick={() => {
                    console.log("Button clicked, setting open to true");
                    setOpen(true);
                  }}
                >
                  <CalendarIcon className="mr-2 h-4 w-4" />
                  {date ? (
                    getUrgencyDateMessage(date)
                  ) : (
                    <span>Pick a date</span>
                  )}
                </Button>
              </PopoverTrigger>
              <PopoverContent
<<<<<<< HEAD
                className="w-auto bg-white p-0"
=======
                className="w-auto p-0 bg-white"
>>>>>>> f25978e0
                align="start"
                side="bottom"
                sideOffset={5}
                onEscapeKeyDown={() => {
                  // Allow Escape to close
                  setOpen(false);
                }}
                onPointerDownOutside={() => {
                  // Allow clicking outside to close
                  setOpen(false);
                }}
                onFocusOutside={() => {
                  // Allow focus loss to close
                  setOpen(false);
                }}
                onInteractOutside={() => {
                  // Allow outside interaction to close
                  setOpen(false);
                }}
              >
                <div className="p-0" onClick={(e) => e.stopPropagation()}>
                  <DayPicker
                    mode="single"
                    selected={date}
                    onSelect={(selectedDate) => {
                      console.log("DayPicker onSelect triggered", selectedDate);
                      if (selectedDate) {
                        handleDateSelect(selectedDate);
                        setOpen(false); // Close the popover after selection
                      }
                    }}
                    defaultMonth={date || new Date()}
                    className="p-3"
                    showOutsideDays={true}
                    fixedWeeks={true}
                    captionLayout="dropdown"
                    disabled={{
                      before: new Date(1900, 0, 1),
                      after: new Date(2100, 11, 31),
                    }}
                    modifiersClassNames={{
                      selected:
<<<<<<< HEAD
                        'bg-primary text-primary-foreground hover:bg-primary hover:text-primary-foreground',
                      today:
                        'bg-accent text-accent-foreground hover:bg-accent hover:text-accent-foreground',
=======
                        "bg-primary text-primary-foreground hover:bg-primary hover:text-primary-foreground",
                      today:
                        "bg-accent text-accent-foreground hover:bg-accent hover:text-accent-foreground",
>>>>>>> f25978e0
                    }}
                    required
                  />
                </div>
              </PopoverContent>
            </Popover>
          </div>

          {/* Urgency Selector */}
          <div>
<<<<<<< HEAD
            <label className="block text-sm font-medium text-gray-700">Urgency:</label>
            <div className="mt-1 block w-full rounded-md border border-gray-300">
              <UrgencySelector urgency={invoiceData.urgency} onChange={handleUrgencySelect} />
=======
            <label className="block text-sm font-medium text-gray-700">
              Urgency:
            </label>
            <div className="mt-1 block w-full rounded-md border border-gray-300">
              <UrgencySelector
                urgency={invoiceData.urgency}
                onChange={handleUrgencySelect}
              />
>>>>>>> f25978e0
            </div>
          </div>
        </div>

<<<<<<< HEAD
        <div className="h-full w-2/3">
          <PDFViewerWrapper filePath={result.invoice?.file_path || ''} />
=======
        <div className="w-2/3 h-full">
          <PDFViewerWrapper filePath={result.invoice?.file_path || ""} />
>>>>>>> f25978e0
        </div>
      </div>
    );
  }

  return (
    <div className="text-red-600">
      <p>Error: {result.error}</p>
      {result.detail && <p className="mt-1 text-sm">{result.detail}</p>}
    </div>
  );
}<|MERGE_RESOLUTION|>--- conflicted
+++ resolved
@@ -63,22 +63,15 @@
     status: "pending",
     urgency: result?.invoice_data?.urgency || DEFAULT_URGENCY,
   });
-<<<<<<< HEAD
   const [autoCalculatedUrgency, setAutoCalculatedUrgency] = useState<Urgency | undefined>(
     undefined,
   );
-=======
-  const [autoCalculatedUrgency, setAutoCalculatedUrgency] = useState<
-    Urgency | undefined
-  >(undefined);
->>>>>>> f25978e0
   const [date, setDate] = useState<Date | undefined>(undefined);
   const [open, setOpen] = useState(false);
   // const [isManualSelected, setisManualSelected] = useState(false);
 
   useEffect(() => {
     if (result?.invoice_data) {
-<<<<<<< HEAD
       // Safely parse date and format it
       let formattedDate = '';
       if (result.invoice_data.date) {
@@ -95,11 +88,6 @@
           console.error('Error formatting date:', error);
         }
       }
-=======
-      const formattedDate = result?.invoice_data?.date
-        ? format(new Date(result.invoice_data.date), "yyyy-MM-dd")
-        : "";
->>>>>>> f25978e0
 
       setInvoiceData({
         invoice_id: result.invoice_data.invoice_id || 0,
@@ -128,12 +116,7 @@
 
   const handleAmountChange = (value: string) => {
     const regex = /^\d*\.?\d{0,2}$/;
-<<<<<<< HEAD
     if (regex.test(value) || value === '') {
-=======
-
-    if (regex.test(value) || value === "") {
->>>>>>> f25978e0
       setInvoiceData((prev) => ({ ...prev, amount: value }));
     }
   };
@@ -144,12 +127,7 @@
       console.log("Selecting new date:", newDate);
       setDate(newDate);
       setInvoiceData((prev) => {
-<<<<<<< HEAD
         const formattedDate = format(newDate, 'yyyy-MM-dd');
-=======
-        const formattedDate = format(newDate, "yyyy-MM-dd");
-
->>>>>>> f25978e0
         // Log the formatted date
         console.log("Formatted date:", formattedDate);
 
@@ -159,14 +137,7 @@
           const today = new Date();
           const diffDays = differenceInDays(newDate, today);
 
-<<<<<<< HEAD
           updatedUrgency = { ...calculateUrgencyFromDays(diffDays), is_manual: false };
-=======
-          updatedUrgency = {
-            ...calculateUrgencyFromDays(diffDays),
-            is_manual: false,
-          };
->>>>>>> f25978e0
         }
 
         return {
@@ -185,7 +156,6 @@
         urgency,
       }));
     } else {
-<<<<<<< HEAD
       // Safely handle date when resetting to original date
       let formattedDate = '';
       let originalDate: Date | undefined = undefined;
@@ -206,17 +176,6 @@
       }
 
       setDate(originalDate);
-=======
-      setDate(
-        result.invoice_data?.date
-          ? new Date(result.invoice_data.date)
-          : undefined,
-      );
-      const formattedDate = result?.invoice_data?.date
-        ? format(new Date(result.invoice_data.date), "yyyy-MM-dd")
-        : "";
-
->>>>>>> f25978e0
       setInvoiceData((prev) => ({
         ...prev,
         date: formattedDate || "",
@@ -225,7 +184,6 @@
     }
   };
 
-<<<<<<< HEAD
   const getUrgencyDateMessage = (selectedDate: Date) => {
     try {
       // Validate the date before formatting
@@ -237,10 +195,6 @@
       console.error('Error in getUrgencyDateMessage:', error);
       return 'Error formatting date';
     }
-=======
-  const getUrgencyDateMessage = (slectedDate: Date) => {
-    return `${format(slectedDate, "dd/MM/yyyy")} ${invoiceData.urgency?.is_manual ? "" : getDueDateMessage(invoiceData.urgency?.level)}`;
->>>>>>> f25978e0
   };
 
   if (!result || !result.status) {
@@ -281,13 +235,7 @@
           </div>
 
           <div>
-<<<<<<< HEAD
             <label className="block text-sm font-medium text-gray-700">Date:</label>
-=======
-            <label className="block text-sm font-medium text-gray-700">
-              Date:
-            </label>
->>>>>>> f25978e0
             <Popover
               open={open}
               onOpenChange={(isOpen) => {
@@ -298,19 +246,13 @@
             >
               <PopoverTrigger asChild>
                 <Button
-<<<<<<< HEAD
                   variant={'outline'}
                   className={cn(
                     'mt-1 w-full justify-start border border-gray-300 text-left font-normal hover:bg-gray-50',
                     !date && 'text-muted-foreground',
-=======
-                  variant="outline"
-                  className={cn(
-                    "w-full justify-start text-left font-normal border border-gray-300 hover:bg-gray-50 mt-1",
-                    !date && "text-muted-foreground",
->>>>>>> f25978e0
                   )}
                   onClick={() => {
+                    console.log("Button clicked, setting open to true");
                     console.log("Button clicked, setting open to true");
                     setOpen(true);
                   }}
@@ -324,11 +266,7 @@
                 </Button>
               </PopoverTrigger>
               <PopoverContent
-<<<<<<< HEAD
                 className="w-auto bg-white p-0"
-=======
-                className="w-auto p-0 bg-white"
->>>>>>> f25978e0
                 align="start"
                 side="bottom"
                 sideOffset={5}
@@ -355,8 +293,10 @@
                     selected={date}
                     onSelect={(selectedDate) => {
                       console.log("DayPicker onSelect triggered", selectedDate);
+                      console.log("DayPicker onSelect triggered", selectedDate);
                       if (selectedDate) {
                         handleDateSelect(selectedDate);
+                        setOpen(false); // Close the popover after selection
                         setOpen(false); // Close the popover after selection
                       }
                     }}
@@ -371,15 +311,9 @@
                     }}
                     modifiersClassNames={{
                       selected:
-<<<<<<< HEAD
                         'bg-primary text-primary-foreground hover:bg-primary hover:text-primary-foreground',
                       today:
                         'bg-accent text-accent-foreground hover:bg-accent hover:text-accent-foreground',
-=======
-                        "bg-primary text-primary-foreground hover:bg-primary hover:text-primary-foreground",
-                      today:
-                        "bg-accent text-accent-foreground hover:bg-accent hover:text-accent-foreground",
->>>>>>> f25978e0
                     }}
                     required
                   />
@@ -390,31 +324,15 @@
 
           {/* Urgency Selector */}
           <div>
-<<<<<<< HEAD
             <label className="block text-sm font-medium text-gray-700">Urgency:</label>
             <div className="mt-1 block w-full rounded-md border border-gray-300">
               <UrgencySelector urgency={invoiceData.urgency} onChange={handleUrgencySelect} />
-=======
-            <label className="block text-sm font-medium text-gray-700">
-              Urgency:
-            </label>
-            <div className="mt-1 block w-full rounded-md border border-gray-300">
-              <UrgencySelector
-                urgency={invoiceData.urgency}
-                onChange={handleUrgencySelect}
-              />
->>>>>>> f25978e0
             </div>
           </div>
         </div>
 
-<<<<<<< HEAD
         <div className="h-full w-2/3">
           <PDFViewerWrapper filePath={result.invoice?.file_path || ''} />
-=======
-        <div className="w-2/3 h-full">
-          <PDFViewerWrapper filePath={result.invoice?.file_path || ""} />
->>>>>>> f25978e0
         </div>
       </div>
     );
