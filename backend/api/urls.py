--- conflicted
+++ resolved
@@ -2,16 +2,10 @@
 
 from django.urls import path
 from api.views.invoice import InvoiceUploadView, InvoicePreviewView
-<<<<<<< HEAD
-from token_manager.views import fetch_account_details, ponto_login
-=======
-from token_manager.views import get_transaction_history, ponto_login
->>>>>>> 73f7f2bd
 from api.views.auth import LoginView, LogoutView
+from token_manager.views import fetch_account_details, get_transaction_history, ponto_login
 
 urlpatterns = [
-    path("auth/login/", LoginView.as_view(), name="login"),
-    path("auth/logout/", LogoutView.as_view(), name="logout"),
     path("auth/login/", LoginView.as_view(), name="login"),
     path("auth/logout/", LogoutView.as_view(), name="logout"),
     path(
