--- conflicted
+++ resolved
@@ -2,11 +2,8 @@
 
 from django.urls import path
 from api.views.invoice import InvoiceUploadView, InvoicePreviewView
-<<<<<<< HEAD
 from token_manager.views import ponto_login
-=======
 from api.views.auth import LoginView, LogoutView
->>>>>>> d9d1323f
 
 urlpatterns = [
     path("auth/login/", LoginView.as_view(), name="login"),
