--- conflicted
+++ resolved
@@ -110,7 +110,6 @@
 
     This could be due to issues like missing required fields,
     invalid data formats, or other business rule violations.
-<<<<<<< HEAD
     """
 
 
@@ -124,7 +123,6 @@
 
 class PontoTokenCreationError(PontoTokenError):
     """Raised when there is an error creating or updating a Ponto token."""
-=======
 
     Example:
         try:
@@ -152,5 +150,4 @@
         except PontoTokenExpirationError as e:
             logger.error(f"Token expired: {e}")
             # Handle token error (e.g., redirect to re-authentication)
-    """  
->>>>>>> 4142e53d
+    """  