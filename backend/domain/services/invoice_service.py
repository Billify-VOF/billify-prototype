"""This module contains the domain service for invoices. It encapsulates business
logic related to invoices, ensures adherence to domain rules, and enforces
invariants for invoice operations. It contains no references to infrastructure
or application-specific concerns.

This service contains pure domain logic related to invoices,
independent of infrastructure concerns like storage or data transformation.

NOTE: Currently this service mixes some domain, infrastructure, and application 
layer concerns. This is a known technical debt that should be refactored 
post-MVP to better adhere to clean architecture principles. The current 
implementation was kept due to time constraints for the MVP release.
"""

from typing import Dict, Any, List, Optional
from domain.models.invoice import Invoice
from domain.models.value_objects import InvoiceStatus


class InvoiceService:
    """Domain service that implements business logic for invoice operations."""

    def update(self, invoice: Invoice, extracted_data: Dict[str, Any]) -> Invoice:
        """Update an invoice with data extracted from a document.

        This method applies business rules for updating an existing invoice
        with extracted data, ensuring the domain model remains valid.

        Args:
            invoice: The invoice to update
            extracted_data: Data dictionary with extracted invoice information

        Returns:
            The updated invoice

        Raises:
            ValueError: If the extracted data is invalid
        """
        # Delegate to the domain model's update method
        invoice.update(amount=extracted_data["amount"], due_date=extracted_data["due_date"])

        return invoice

    def create(self, extracted_data: Dict[str, Any]) -> Invoice:
        """Create a new invoice from extracted document data.

        This method applies business rules for creating a new invoice
        from extracted data, ensuring all required fields are present
        and valid.

        Args:
            extracted_data: Data dictionary with extracted invoice information

        Returns:
            A new Invoice instance

        Raises:
            ValueError: If the extracted data is missing required fields
        """
        # Remove any non-domain fields
        extracted_data.pop("file_path", None)

        # Use the factory method to create and validate the invoice
        return Invoice.create(
            amount=extracted_data["amount"],
            due_date=extracted_data["due_date"],
            invoice_number=extracted_data["invoice_number"],
        )

    def update_statuses(self, invoices: List[Invoice]) -> None:
        """Recalculate status for a collection of invoices.

        This is a batch operation that can be used to update the status of
        multiple invoices based on current date and business rules.

        Args:
            invoices: List of invoices to update
        """
        for invoice in invoices:
            # Using the domain model's built-in methods to update status
            if invoice.status == InvoiceStatus.PENDING and invoice.is_overdue():
                invoice.mark_as_overdue()

    def _calculate_status(self, invoice: Invoice, current_date) -> InvoiceStatus:
        """Determine the status of an invoice based on business rules.

        Args:
            invoice: The invoice to evaluate
            current_date: The current date to compare against

        Returns:
            The calculated InvoiceStatus enum value
        """
        # This method is now private to the service and can be used
        # for more complex status determination logic in the future
        if invoice.is_paid:
            return InvoiceStatus.PAID
        elif invoice.due_date < current_date:
            return InvoiceStatus.OVERDUE
        else:
            return InvoiceStatus.PENDING

    def get_urgency_info(self, invoice: Invoice) -> Dict[str, Any]:
        """Extract urgency information from an invoice in a format suitable for APIs.

        This method transforms the UrgencyLevel enum to a dictionary containing
        all relevant information for presentation purposes.

        Args:
            invoice: The invoice to extract urgency information from

        Returns:
            Dict with urgency level, display name, color code, and manual flag
        """
        # Get the UrgencyLevel enum from the invoice
        urgency_level = invoice.urgency

        # Check if urgency was manually set
        is_manually_set = invoice.is_urgency_manually_set()

        # Return a dictionary with all relevant information
        return {
            "level": urgency_level.name if urgency_level else None,
            "display_name": urgency_level.display_name if urgency_level else None,
            "color_code": urgency_level.color_code if urgency_level else None,
            "is_manual": is_manually_set,
<<<<<<< HEAD
        }
=======
        }

    def _find_existing_invoice(self, invoice_number: str) -> Optional[Invoice]:
        """Find an existing invoice by number using repository.

        This method abstracts the repository lookup to maintain separation of concerns
        and single responsibility principle.

        Args:
            invoice_number: The business identifier of the invoice to find

        Returns:
            The existing invoice if found, None otherwise
        """
        if hasattr(self, "invoice_repository") and self.invoice_repository:
            return self.invoice_repository.find_by_invoice_number(invoice_number)
        return None

    def _update_file_metadata(
        self,
        invoice: Invoice,
        file_path: Optional[str],
        file_size: Optional[int],
        file_type: Optional[str],
        original_file_name: Optional[str],
    ) -> None:
        """Update invoice with file-related metadata.

        This method handles the attachment of file metadata to the invoice model,
        adapting to the structure of the invoice object.

        Args:
            invoice: The invoice to update
            file_path: Path where the file is stored
            file_size: Size of the file in bytes
            file_type: MIME type of the file
            original_file_name: Original name of the uploaded file
        """
        if hasattr(invoice, "file"):
            if file_path:
                invoice.file.path = file_path
            if file_size:
                invoice.file.size = file_size
            if file_type:
                invoice.file.file_type = file_type
            if original_file_name:
                invoice.file.original_name = original_file_name
        elif hasattr(invoice, "file_path") and file_path:
            invoice.file_path = file_path

    def process_invoice(
        self,
        invoice_data: Dict[str, Any],
        file_size: Optional[int] = None,
        file_type: Optional[str] = None,
        original_file_name: Optional[str] = None,
        file_path: Optional[str] = None,
        user_id: Optional[int] = None,
    ) -> Invoice:
        """Process an invoice, creating a new one or updating existing.

        This method consolidates the create and update logic into a single method
        that handles both new and existing invoices based on the invoice number.

        Args:
            invoice_data: Dictionary with extracted invoice information (amount, due_date, etc.)
            file_size: Size of the uploaded file in bytes
            file_type: MIME type of the file
            original_file_name: Original name of the uploaded file
            file_path: Path where the file is stored
            user_id: ID of the user who uploaded the invoice

        Returns:
            Processed Invoice instance (either created or updated)

        Raises:
            ValueError: If the invoice data is missing required fields
        """
        # Validate required data
        invoice_number = invoice_data.get("invoice_number")
        if not invoice_number:
            raise ValueError("Missing required field: invoice_number")

        # Find existing invoice
        existing_invoice = self._find_existing_invoice(invoice_number)

        # Process invoice based on whether it exists
        if existing_invoice:
            invoice = self.update(existing_invoice, invoice_data)
            setattr(invoice, "is_updated", True)
        else:
            invoice = self.create(invoice_data)
            setattr(invoice, "is_updated", False)

        # Update file metadata
        self._update_file_metadata(
            invoice,
            file_path,
            file_size,
            file_type,
            original_file_name,
        )

        # Set user if not already set
        if hasattr(invoice, "uploaded_by") and user_id and not invoice.uploaded_by:
            invoice.uploaded_by = user_id

        # Save if repository available
        if hasattr(self, "invoice_repository") and self.invoice_repository:
            return self.invoice_repository.save(invoice, user_id)

        return invoice
>>>>>>> 87d1c10e
<|MERGE_RESOLUTION|>--- conflicted
+++ resolved
@@ -124,9 +124,6 @@
             "display_name": urgency_level.display_name if urgency_level else None,
             "color_code": urgency_level.color_code if urgency_level else None,
             "is_manual": is_manually_set,
-<<<<<<< HEAD
-        }
-=======
         }
 
     def _find_existing_invoice(self, invoice_number: str) -> Optional[Invoice]:
@@ -238,5 +235,4 @@
         if hasattr(self, "invoice_repository") and self.invoice_repository:
             return self.invoice_repository.save(invoice, user_id)
 
-        return invoice
->>>>>>> 87d1c10e
+        return invoice