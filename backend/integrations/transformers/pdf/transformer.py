--- conflicted
+++ resolved
@@ -49,12 +49,6 @@
             logger.info("Starting PDF transformation for: %s", pdf_path)
 
             # Step 1: Extract text using OCR
-<<<<<<< HEAD
-            # Old method using pdf2image
-            # text_content = self.ocr_service.extract_text(pdf_path)
-            # New method using pdfplumber
-=======
->>>>>>> 87d1c10e
             text_content = self.ocr_service.extract_text_from_pdf(pdf_path)
             logger.debug("Extracted text:\n%s", text_content)
 
@@ -74,10 +68,6 @@
         except (OCRError, TextAnalysisError) as e:
             logger.error("Transformation error: %s", str(e))
             raise PDFTransformationError(f"PDF transformation failed: {str(e)}") from e
-<<<<<<< HEAD
-
-    def _standardize_data(self, raw_data: Dict, file_path: str) -> Dict[str, Union[str, Decimal, date]]:
-=======
 
     def extract_file_metadata(self, pdf_path: Path) -> Dict[str, Any]:
         """Extract metadata like file size, file type, and original name.
@@ -87,7 +77,6 @@
 
         Returns:
             Dictionary containing file metadata.
->>>>>>> 87d1c10e
         """
         try:
             file_size = os.path.getsize(pdf_path)  # File size in bytes
@@ -119,61 +108,6 @@
         """
         try:
             logger.info("Standardizing extracted data")
-<<<<<<< HEAD
-            standardized: Dict[str, Union[str, Decimal, date]] = {
-                "file_path": file_path,
-                # Add default values for required fields
-                "invoice_number": "UNKNOWN",
-                "amount": Decimal("0.00"),
-                "due_date": date.today(),  # Default to today
-            }
-
-            # Process invoice number if available
-            if raw_data.get("invoice_number"):
-                invoice_number = raw_data["invoice_number"].strip()
-                standardized["invoice_number"] = invoice_number
-                logger.debug("Standardized invoice_number: %s", invoice_number)
-            else:
-                logger.warning("No invoice number found in extracted data")
-
-            # Process amount if available
-            if raw_data.get("amount"):
-                amount_str = raw_data["amount"].strip()
-                format_type = "belgian" if "," in amount_str else "english"
-                std_amount = self.text_analyzer.standardize_amount(amount_str, format_type)
-                standardized["amount"] = Decimal(std_amount)
-                logger.debug("Standardized amount: %s", std_amount)
-            else:
-                logger.warning("No amount found in extracted data")
-
-            # Process date with more flexible parsing
-            if raw_data.get("date"):
-                date_str = raw_data["date"].strip()
-                date_pattern = r"\d{2}[-/]\d{2}[-/]\d{4}"
-                is_belgian = re.match(date_pattern, date_str)
-                format_type = "belgian" if is_belgian else "english"
-                std_date = self.text_analyzer.standardize_date(date_str, format_type)
-                if std_date:
-                    year, month, day = map(int, std_date.split("-"))
-                    standardized["due_date"] = date(year, month, day)
-                    logger.debug("Standardized due_date: %s", std_date)
-                else:
-                    logger.warning("Could not parse date format")
-            else:
-                logger.warning("No date found in extracted data")
-
-            # Process supplier name if available
-            if raw_data.get("supplier_name"):
-                supplier = raw_data["supplier_name"].strip()
-                standardized["supplier_name"] = supplier
-                logger.debug("Standardized supplier_name: %s", supplier)
-            else:
-                # Supplier name is optional
-                standardized["supplier_name"] = ""
-                logger.info("No supplier name found in extracted data")
-
-            # Validate that we have minimum required data
-=======
             
             # Standardize amounts by replacing European format with standard decimal format
             amount = raw_data.get("amount", "0.00")
@@ -243,7 +177,6 @@
                 "total_amount": Decimal(total_amount),
             }
 
->>>>>>> 87d1c10e
             self._validate_standardized_data(standardized)
 
             return standardized
@@ -261,26 +194,14 @@
         Raises:
             PDFTransformationError: If data fails validation
         """
-<<<<<<< HEAD
-        # Check amount is positive
-=======
->>>>>>> 87d1c10e
         if data.get("amount", Decimal("0")) <= 0:
             logger.error("Invalid invoice amount: %s", data.get("amount"))
             raise PDFTransformationError("Invoice amount must be positive")
 
-<<<<<<< HEAD
-        # Check invoice number is not empty
-=======
->>>>>>> 87d1c10e
         if not data.get("invoice_number"):
             logger.error("Missing invoice number")
             raise PDFTransformationError("Invoice must have an invoice number")
 
-<<<<<<< HEAD
-        # Check due date is valid
-=======
->>>>>>> 87d1c10e
         if not isinstance(data.get("due_date"), date):
             logger.error("Invalid due date: %s", data.get("due_date"))
             raise PDFTransformationError("Invoice must have a valid due date")