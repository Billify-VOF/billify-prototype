"""Token management views for Ponto integration."""
=======
import os
import json
import string
import base64
import ssl
import urllib3
from urllib3.util.ssl_ import DEFAULT_CABUNDLE_PATH
import secrets
import logging
from urllib.parse import urlencode
from django.shortcuts import redirect
from django.http import HttpRequest
from rest_framework.decorators import api_view
from rest_framework.response import Response
from dotenv import load_dotenv
from token_manager.utils.base import encrypt_token, decrypt_token, get_encryption_key
from token_manager.models import PontoToken, IbanityAccount
from cryptography.hazmat.primitives import hashes, serialization
from cryptography.hazmat.primitives.asymmetric import padding
from cryptography.hazmat.backends import default_backend
from OpenSSL import crypto
from typing import Union, Dict, Any

# Configure logger
logger = logging.getLogger(__name__)

# Load environment variables
load_dotenv()

required_env_vars = [
    'PONTO_CLIENT_ID', 'PONTO_CLIENT_SECRET', 'PONTO_AUTH_URL', 
    'PONTO_TOKEN_URL', 'PONTO_REDIRECT_URI', 'URL', 
    'PRIVATE_KEY_PASSWORD', 'KEY_ID', 'BASE_URL'
]

# Check if any of the required environment variables are missing
missing_vars = [var for var in required_env_vars if not os.getenv(var)]

# If there are any missing variables, raise an error with the list of missing vars
if missing_vars:
    raise EnvironmentError(f"Missing required environment variables: {', '.join(missing_vars)}")

PONTO_CLIENT_ID = os.getenv('PONTO_CLIENT_ID')
PONTO_CLIENT_SECRET = os.getenv('PONTO_CLIENT_SECRET')
PONTO_AUTH_URL = os.getenv('PONTO_AUTH_URL')
PONTO_TOKEN_URL = os.getenv('PONTO_TOKEN_URL')
PONTO_REDIRECT_URI = os.getenv('PONTO_REDIRECT_URI')
URL = os.getenv('URL')
PRIVATE_KEY_PASSWORD = os.getenv('PRIVATE_KEY_PASSWORD')
KEY_ID = os.getenv('KEY_ID')
BASE_URL = os.getenv('BASE_URL')

# Get the encryption key
key = get_encryption_key()

def convertclientidsecret(client_id: str, client_secret: str) -> str:
    """Convert client ID and secret to a Base64-encoded string.
    
    Args:
        client_id (str): The client ID.
        client_secret (str): The client secret.
        
    Returns:
        str: Base64-encoded client credentials.
    """
    # Concatenate client_id and client_secret with a colon
    client_credentials = f"{client_id}:{client_secret}"
    # Base64 encode the client credentials
    encoded_credentials = base64.b64encode(client_credentials.encode('utf-8')).decode('utf-8')

    return encoded_credentials


def generate_random_session_id() -> str:
    """Generate a random session ID.
    
    Returns:
        str: A randomly generated session ID.
    """
    random_string = ''.join(secrets.choice(string.ascii_letters + string.digits) for _ in range(50))  # Generate a secure random 50-character alphanumeric string
    return f"session_{random_string}"


def load_private_key(private_key_path: str, password: str):
    """Load and decrypt a private key from a file.
    
    Args:
        private_key_path (str): Path to the private key file.
        password (str): Password to decrypt the private key.
        
    Returns:
        object: The loaded private key.
    """
    # Read and load the private key
    with open(private_key_path, 'rb') as key_file:
        private_key_data = key_file.read()

    # Decrypt the private key with the provided password
    private_key = crypto.load_privatekey(crypto.FILETYPE_PEM, private_key_data, passphrase=password.encode())
    return private_key


@api_view(['GET'])
def ponto_login(request: HttpRequest) -> Response:
    """
    Handles both the redirection to Ponto's OAuth2 login page and the callback to exchange the authorization code for an access token.
    
    Args:
        request: The HTTP request.
        
    Returns:
        Response: The redirect or token response.
    """
    
    session_id = generate_random_session_id()
    auth_url = (
        f"{os.getenv('PONTO_AUTH_URL')}?"
        f"client_id={os.getenv('PONTO_CLIENT_ID')}&"
        f"redirect_uri={os.getenv('PONTO_REDIRECT_URI')}&"
        f"response_type=code&"
        f"scope=ai+pi+offline_access&"
        f"state={session_id}"
    )
    auth_code = request.GET.get('code')
    if not auth_code:
        # Redirect user to Ponto's login page if no code is provided
        return redirect(auth_url)

    # Step 2: Exchange authorization code for access token
    try:
        url = URL
        ponto_redirect_uri = os.getenv('PONTO_REDIRECT_URI')
        client = convertclientidsecret(PONTO_CLIENT_ID, PONTO_CLIENT_SECRET)
        
        # Prepare request data for the token exchange
        headers = {
            "Content-Type": "application/x-www-form-urlencoded",
            "Accept": "application/vnd.api+json",
            "Authorization": f"Basic {client}"
        }
        
        data = {
            "grant_type": "authorization_code", 
            "code": auth_code,                  
            "redirect_uri": ponto_redirect_uri,
        }
        
        encoded_data = urlencode(data).encode('utf-8')
        # Create a PoolManager with the SSL context
        certificate_path = os.path.join(os.path.dirname(__file__), 'certificate.pem')
        private_key_path = os.path.join(os.path.dirname(__file__), 'private_key.pem')
        private_key_password = PRIVATE_KEY_PASSWORD  # Password for the encrypted private key
        context = ssl.create_default_context()
        context.load_cert_chain(certfile=certificate_path, keyfile=private_key_path, password=private_key_password)
        context.check_hostname = True
        
        http = urllib3.PoolManager(
            num_pools=50,
            cert_reqs=ssl.CERT_REQUIRED, 
            ca_certs=DEFAULT_CABUNDLE_PATH,
            ssl_context=context
        )
        
        response = http.request(
            'POST',
            url,
            headers=headers,
            body=encoded_data,
            preload_content=True
        )
        
        # Process the response
        if response.status == 200:
            try:
                token_data: Dict[str, Any] = json.loads(response.data.decode('utf-8'))
                access_token = token_data.get("access_token")
                refresh_token = token_data.get("refresh_token")
                expires_in = token_data.get("expires_in")
                user = request.user
                # Encrypt the tokens before saving to the database
                encrypted_access_token = encrypt_token(access_token, key)
                encrypted_refresh_token = encrypt_token(refresh_token, key)
                ponto_token, created = PontoToken.objects.get_or_create(
                    user=user,
                    defaults={
                        'access_token': encrypted_access_token,
                        'refresh_token': encrypted_refresh_token,
                        'expires_in': expires_in,
                    }
                )
                
                if not created:  # If the token already exists, update it
                    ponto_token.access_token = encrypted_access_token
                    ponto_token.refresh_token = encrypted_refresh_token
                    ponto_token.expires_in = expires_in
                    ponto_token.save()
                return Response({
                    "access_token": access_token,
                    "refresh_token": refresh_token,
                    "expires_in": token_data.get("expires_in"),
                })
            except json.JSONDecodeError:
                logger.exception("Failed to decode JSON response from Ponto server")
                return Response({"error": "Invalid JSON response from server"}, status=500)
        else:
            logger.error(f"Failed to get access token: {response.status}, {response.data.decode('utf-8')}")
            return Response({
                "error": "Failed to get access token",
                "details": response.data.decode('utf-8')
            }, status=500)

    except Exception as e:
        logger.exception(f"Unexpected error in ponto_login: {str(e)}")
        return Response({'message': str(e)})

# Get access token from Ponto token model
def get_access_token(user) -> Union[str, Response]:
    """Get the access token for a user.
    
    Args:
        user: The user to get the access token for.
        
    Returns:
        Union[str, Response]: The decrypted access token or error response.
    """
    try:
        get_token = PontoToken.objects.get(user=user)
        access_token = decrypt_token(get_token.access_token, key)
        return access_token
    except Exception as e:
        logger.error(f"Access token not found for user {user}")
        return Response({f"Error while retrieving the access token:{str(e)}"})


API_BASE_URL = f"{BASE_URL}accounts?page[limit]=3"

certificate_path = os.path.join(os.path.dirname(__file__), 'certificate.pem')
private_key_path = os.path.join(os.path.dirname(__file__), 'private_key.pem')
private_key_password = PRIVATE_KEY_PASSWORD

def get_ibanity_credentials() -> dict:
    """
    Returns the credentials and API base URL for the Ibanity API.

    Returns:
        dict: A dictionary containing the API base URL, certificate path, private key path, private key password, and key ID.
    """
    cert_path = os.path.join(os.path.dirname(__file__), 'certificate.pem')
    priv_key_path = os.path.join(os.path.dirname(__file__), 'private_key.pem')
    priv_key_pass = PRIVATE_KEY_PASSWORD
    key_id = os.getenv('KEY_ID')  # Replace with your actual Key ID

    return {
        "API_BASE_URL": API_BASE_URL,
        "certificate_path": cert_path,
        "private_key_path": priv_key_path,
        "private_key_password": priv_key_pass,
        "KEY_ID": key_id
    }


def create_signature(request_target: str, digest: str, created: str, private_key_path: str, private_key_password: str) -> str:
    """Creates the signature string.
    
    Args:
        request_target (str): The request target.
        digest (str): The digest value.
        created (str): The created timestamp.
        private_key_path (str): Path to the private key file.
        private_key_password (str): Password for the private key.
        
    Returns:
        str: The generated signature.
    """
    signing_string = f"""(request-target): {request_target}\ndigest: {digest}\n(created): {created}\nhost: api.ibanity.com"""
    
    # Load the private key with the password
    with open(private_key_path, "rb") as key_file:
      private_key = serialization.load_pem_private_key(
          key_file.read(),
          password=private_key_password.encode(),
          backend=default_backend()
      )

    # Sign the message
    signature_bytes = private_key.sign(
        signing_string.encode('utf-8'),
        padding.PKCS1v15(),
        hashes.SHA256()
    )

    # Base64 encode the signature
    signature = base64.b64encode(signature_bytes).decode('utf-8')

    return signature


<<<<<<< HEAD
# Refresh the access token 
def refresh_access_token(request: HttpRequest):
=======
def refresh_access_token(request):
>>>>>>> b71f60b2
    """
    Refreshes the access token using the stored refresh token, updates it in the database,
    and returns the updated token.
    """
    user = request.user
    # Ensure user is authenticated
    if not user.is_authenticated:
        return Response({"error": "User not authenticated"}, status=401)
        
    try:
        # Retrieve the user's PontoToken instance
        ponto_token = PontoToken.objects.get(user=user)
        if not ponto_token.refresh_token:
            return Response({"error": "Refresh token not found"}, status=400)
        # Decrypt the stored refresh token
        decrypted_refresh_token = decrypt_token(ponto_token.refresh_token, key)
        # Prepare request data for refreshing the token
        url = os.getenv('URL')
        client_id = os.getenv('PONTO_CLIENT_ID')
        client_secret = os.getenv('PONTO_CLIENT_SECRET')
        client = convertclientidsecret(client_id, client_secret)
        headers = {
            "Content-Type": "application/x-www-form-urlencoded",
            "Accept": "application/vnd.api+json",
            "Authorization": f"Basic {client}"
        }
        data = {
            "grant_type": "refresh_token",
            "refresh_token": decrypted_refresh_token,
            "client_id": client_id,
        }
        encoded_data = urlencode(data).encode('utf-8')

        # Set up SSL context for cert and key
        certificate_path = os.path.join(os.path.dirname(__file__), 'certificate.pem')
        private_key_path = os.path.join(os.path.dirname(__file__), 'private_key.pem')
        private_key_password = os.getenv("PRIVATE_KEY_PASSWORD")  # Ensure you have this in your .env

        context = ssl.create_default_context()
        context.load_cert_chain(certfile=certificate_path, keyfile=private_key_path, password=private_key_password)
        context.check_hostname = True

        http = urllib3.PoolManager(
            num_pools=50,
            cert_reqs=ssl.CERT_REQUIRED,
            ca_certs=DEFAULT_CABUNDLE_PATH,
            ssl_context=context
        )

        response = http.request(
            'POST',
            url,
            headers=headers,
            body=encoded_data,
            preload_content=True
        )
        if response.status == 200:
            token_data: Dict[str, Any] = json.loads(response.data.decode('utf-8'))
            encrypted_access_token = encrypt_token(token_data.get("access_token"), key)
            encrypted_refresh_token = encrypt_token(token_data.get("refresh_token", decrypted_refresh_token), key)
            # Update the stored access token and refresh token in the database
            ponto_token.access_token = encrypted_access_token
            ponto_token.refresh_token = encrypted_refresh_token
            ponto_token.expires_in = token_data.get("expires_in")
            ponto_token.save()

            return Response({
                "access_token": token_data.get("access_token"),
                "refresh_token": token_data.get("refresh_token"),
                "expires_in": token_data.get("expires_in"),
            }, status=200)

        else:
            logger.error(f"User {user} - Failed to refresh access token: {response.data.decode('utf-8')}")
            return Response({
                "error": "Failed to refresh access token",
                "details": response.data.decode('utf-8')
            }, status=response.status)

    except PontoToken.DoesNotExist:
        logger.error(f"User {user} - No PontoToken found")
        return Response({"error": "No token found for this user"}, status=404)
        
    except Exception as e:
        logger.error(f"User {user} - Error occurred: {str(e)}")

# Get transaction History
@api_view(['GET'])
def get_transaction_history(request: HttpRequest):
    """Get transaction history for a user's account.
    
    Args:
        request: The HTTP request.
        
    Returns:
        Response: The transaction history data.
    """
    try:
        user = request.user.id
        token = get_access_token(user)
        get_certificate_credentials = get_ibanity_credentials()
        get_resourceId = IbanityAccount.objects.filter(id=user).first()
        if not get_resourceId:
            return Response({"error": "No Ibanity account found for this user"}, status=404)
        account_id = get_resourceId.account_id
        api_url = f"{BASE_URL}accounts/{account_id}/transactions"

        # Create the request headers
        headers = {"Authorization": f"Bearer {token}"}
        
        # Create an SSL context with the private key password
        context = ssl.create_default_context()
        context.load_cert_chain(
            certfile=get_certificate_credentials['certificate_path'], 
            keyfile=get_certificate_credentials['private_key_path'], 
            password=get_certificate_credentials['private_key_password']
        )
        context.check_hostname = False

        # Create a PoolManager with the SSL context
        http = urllib3.PoolManager(
            num_pools=50,
            cert_reqs=ssl.CERT_NONE,  
            ca_certs=None,
            ssl_context=context
        )

        # Make the GET request using the PoolManager
        try:
            response = http.request(
                'GET',
                api_url,
                headers=headers
            )
            if response.status != 200:
                return Response(
                    {"error": f"API request failed with status {response.status}", "details": response.data.decode('utf-8')}, 
                    status=response.status
                )
            transactions_data: Dict[str, Any] = json.loads(response.data.decode('utf-8'))
            return Response(transactions_data)
        except Exception as e:
            logger.error(f"Unexpected error occurred: {e}")
            return Response({"error": f"Request failed: {e}"}, status=500)
    except PontoToken.DoesNotExist:
        return Response({"error": "No access token found for this user"}, status=401)
    except IbanityAccount.DoesNotExist:
        return Response({"error": "No Ibanity account found for this user"}, status=404)
    except ValueError as e:
        return Response({"error": str(e)}, status=400)
    except Exception as e:
        return Response({"error": f"Request failed: {str(e)}"}, status=500)<|MERGE_RESOLUTION|>--- conflicted
+++ resolved
@@ -1,5 +1,4 @@
 """Token management views for Ponto integration."""
-=======
 import os
 import json
 import string
@@ -297,12 +296,7 @@
     return signature
 
 
-<<<<<<< HEAD
-# Refresh the access token 
 def refresh_access_token(request: HttpRequest):
-=======
-def refresh_access_token(request):
->>>>>>> b71f60b2
     """
     Refreshes the access token using the stored refresh token, updates it in the database,
     and returns the updated token.
