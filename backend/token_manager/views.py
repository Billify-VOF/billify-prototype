<<<<<<< HEAD
# Standard library imports
=======
"""Token management views for Ponto integration."""
import os
import json
import string
>>>>>>> 718bc555
import base64
import json
import logging
import os
import ssl
import string

# Third-party imports
import certifi
import secrets
import urllib3
from OpenSSL import crypto
from dotenv import load_dotenv
from urllib.parse import urlencode

# Django imports
from django.shortcuts import redirect
from django.http import HttpRequest
from rest_framework.decorators import api_view
from rest_framework.response import Response
<<<<<<< HEAD

# Local imports
from .models import IbanityAccount, PontoToken
from .serializers import IbanityAccountSerializer
from .utils.base import encrypt_token, decrypt_token
=======
from dotenv import load_dotenv
from token_manager.utils.base import encrypt_token, decrypt_token, get_encryption_key
from token_manager.models import PontoToken, IbanityAccount
from cryptography.hazmat.primitives import hashes, serialization
from cryptography.hazmat.primitives.asymmetric import padding
from cryptography.hazmat.backends import default_backend
from OpenSSL import crypto
from typing import Dict, Any
import certifi
>>>>>>> 718bc555

# Configure logger
logger = logging.getLogger(__name__)
# Get log level from environment variable with a default of INFO
log_level = os.getenv('LOG_LEVEL', 'INFO')
try:
    logger.setLevel(getattr(logging, log_level))
except AttributeError:
    logger.warning(f"Invalid log level '{log_level}', defaulting to INFO")
    logger.setLevel(logging.INFO)

# Load environment variables
load_dotenv()

required_env_vars = [
    'PONTO_CLIENT_ID', 'PONTO_CLIENT_SECRET', 'PONTO_AUTH_URL', 
    'PONTO_TOKEN_URL', 'PONTO_REDIRECT_URI', 'URL', 
    'PRIVATE_KEY_PASSWORD', 'KEY_ID', 'BASE_URL', 'FERNET_KEY'
]

# Check if any of the required environment variables are missing
missing_vars = [var for var in required_env_vars if not os.getenv(var)]

# If there are any missing variables, raise an error with the list of missing vars
if missing_vars:
    raise EnvironmentError(f"Missing required environment variables: {', '.join(missing_vars)}")

PONTO_CLIENT_ID = os.getenv('PONTO_CLIENT_ID')
PONTO_CLIENT_SECRET = os.getenv('PONTO_CLIENT_SECRET')
PONTO_AUTH_URL = os.getenv('PONTO_AUTH_URL')
PONTO_TOKEN_URL = os.getenv('PONTO_TOKEN_URL')
PONTO_REDIRECT_URI = os.getenv('PONTO_REDIRECT_URI')
URL = os.getenv('URL')
PRIVATE_KEY_PASSWORD = os.getenv('PRIVATE_KEY_PASSWORD')
KEY_ID = os.getenv('KEY_ID')
BASE_URL = os.getenv('BASE_URL')

# Paths for certificates and keys
certificate_path = os.getenv('CERTIFICATE_PATH', os.path.join(os.path.dirname(__file__), 'certificate.pem'))
private_key_path = os.getenv('PRIVATE_KEY_PATH', os.path.join(os.path.dirname(__file__), 'private_key.pem'))
private_key_password = PRIVATE_KEY_PASSWORD

# Validate and retrieve the FERNET_KEY
fernet_key = os.getenv('FERNET_KEY')
if fernet_key is None:
    raise ValueError("FERNET_KEY not found in environment variables")

# Verify the FERNET_KEY format (should be a 44-character base64 encoded string)
if len(fernet_key) != 44:
    raise ValueError("FERNET_KEY has invalid length. It should be a 44-character base64 encoded key.")

try:
    # Check if the key is base64 encoded
    base64.urlsafe_b64decode(fernet_key)
    key = fernet_key.encode()
except Exception as e:
    logger.error(f"Invalid FERNET_KEY format: {e}")
    raise ValueError(f"FERNET_KEY is not in valid base64 format: {e}") from e

<<<<<<< HEAD
def convertclientidsecret(client_id, client_secret):
    """Concatenate and base64 encode client credentials."""
=======
def convertclientidsecret(client_id: str, client_secret: str) -> str:
    """Convert client ID and secret to a Base64-encoded string.
    
    Args:
        client_id (str): The client ID.
        client_secret (str): The client secret.
        
    Returns:
        str: Base64-encoded client credentials.
    """
    # Concatenate client_id and client_secret with a colon
>>>>>>> 718bc555
    client_credentials = f"{client_id}:{client_secret}"
    encoded_credentials = base64.b64encode(client_credentials.encode('utf-8')).decode('utf-8')
    return encoded_credentials

<<<<<<< HEAD
def generate_random_session_id():
    """Generate a random session ID for authentication."""
    random_number = ''.join(secrets.choice(string.digits) for _ in range(50))
    return f"session_{random_number}"
=======

def generate_random_session_id() -> str:
    """Generate a random session ID.
    
    Returns:
        str: A randomly generated session ID.
    """
    random_string = ''.join(secrets.choice(string.ascii_letters + string.digits) for _ in range(50))  # Generate a secure random 50-character alphanumeric string
    return f"session_{random_string}"


def load_private_key(private_key_path: str, password: str):
    """Load and decrypt a private key from a file.
    
    Args:
        private_key_path (str): Path to the private key file.
        password (str): Password to decrypt the private key.
        
    Returns:
        object: The loaded private key.
        
    Raises:
        IOError: If the private key file cannot be read.
        crypto.Error: If the private key cannot be decrypted with the given password.
    """
    try:
        # Read and load the private key
        with open(private_key_path, 'rb') as key_file:
            private_key_data = key_file.read()
        try:
            # Decrypt the private key with the provided password
            private_key = crypto.load_privatekey(crypto.FILETYPE_PEM, private_key_data, passphrase=password.encode())
            return private_key
        except crypto.Error as e:
            logger.error(f"Failed to decrypt private key: {str(e)}")
            raise crypto.Error(f"Failed to decrypt private key: {str(e)}") from e
    except IOError as e:
        logger.error(f"Failed to read private key file: {str(e)}")
        raise IOError(f"Failed to read private key file: {str(e)}") from e
>>>>>>> 718bc555

def load_private_key(private_key_path, password):
    """Load and decrypt private key."""
    try:
        with open(private_key_path, 'rb') as key_file:
            private_key_data = key_file.read()
        private_key = crypto.load_privatekey(crypto.FILETYPE_PEM, private_key_data, passphrase=password.encode())
        return private_key
    except FileNotFoundError as e:
        logger.error(f"Private key file not found at {private_key_path}")
        raise FileNotFoundError(f"Private key file not found at {private_key_path}") from e
    except (IOError, PermissionError) as e:
        logger.error(f"Error reading private key file: {str(e)}")
        raise IOError(f"Error reading private key file: {str(e)}") from e
    except Exception as e:
        logger.error(f"Error loading private key: {str(e)}")
        raise Exception(f"Error loading private key: {str(e)}") from e

def get_access_token(user):
    """Get decrypted access token for the specified user."""
    try:
        get_token = PontoToken.objects.get(user=user)
        access_token = decrypt_token(get_token.access_token, key)
        return access_token
    except PontoToken.DoesNotExist:
        logger.error(f"No token found for user {user.id}")
        return None
    except Exception as e:
        logger.error(f"Error while retrieving the access token for user {user.id}: {e}")
        return None

# API settings for account balance retrieval
API_BASE_URL = f"{BASE_URL}accounts?page[limit]=3"

# This function is reserved for future expansion of the Ibanity API integration
# It will be used when implementing additional Ibanity API endpoints
def get_ibanity_credentials(base_url=BASE_URL, key_id=KEY_ID, private_key_pwd=PRIVATE_KEY_PASSWORD):
    """
    Returns the credentials and API base URL for the Ibanity API.
    This function is for future use when implementing additional Ibanity API endpoints.
    """
    return {
        "API_BASE_URL": f"{base_url}accounts?page[limit]=3",
        "certificate_path": certificate_path,
        "private_key_path": private_key_path,
        "private_key_password": private_key_pwd,
        "KEY_ID": key_id
    }

@api_view(['GET'])
def fetch_account_details(request):
    """Fetches accounts from the Ponto Connect API."""
    if not request.user.is_authenticated:
        return Response({"error": "Authentication required"}, status=401)
        
    user = request.user
    token = get_access_token(user)
    
    if not token:
        return Response({"error": "No access token found for user"}, status=404)

    # Create the signature
    headers = {"Authorization": f"Bearer {token}"}
    
    # Create an SSL context with the private key password
    context = ssl.create_default_context()
    context.load_cert_chain(certfile=certificate_path, keyfile=private_key_path, password=PRIVATE_KEY_PASSWORD)
    context.check_hostname = True

    # Create a PoolManager with the SSL context
    http = urllib3.PoolManager(
        num_pools=50,
        cert_reqs=ssl.CERT_REQUIRED,  
        ca_certs=certifi.where(),
        ssl_context=context
    )

    try:
        response = http.request(
            'GET',
            API_BASE_URL,
            headers=headers
        )
        accounts_data = json.loads(response.data.decode('utf-8'))
        
        # Check if the accounts data contains any accounts
        if not accounts_data.get('data'):
            return Response({"error": "No accounts found"}, status=404)
            
        save_record = save_or_update_account(user, accounts_data)
        
        if isinstance(save_record, dict) and "error" in save_record:
            return Response(save_record, status=500)
            
        return Response(save_record)
    except json.JSONDecodeError as e:
        logger.error(f"Error decoding JSON response for user {user}: {str(e)}")
        return Response({"error": f"Invalid JSON response: {e}"}, status=500)
    except urllib3.exceptions.HTTPError as e:
        logger.error(f"HTTP error while fetching account details for user {user}: {str(e)}")
        return Response({"error": f"HTTP request failed: {e}"}, status=500)
    except Exception as e:
        logger.error(f"Error occurred while fetching account details for user {user}: {str(e)}")
        return Response({"error": f"Request failed: {e}"}, status=500)

def save_or_update_account(user, account_data):
    """Save or update account information in the database."""
    try:
        # Check if there are any accounts in the data
        if not account_data.get('data') or len(account_data['data']) == 0:
            return {"error": "No account data available"}
            
        # Validate account data structure
        account_info = account_data['data'][0]
        if 'id' not in account_info:
            return {"error": "Missing account ID in data"}
            
        if 'attributes' not in account_info:
            return {"error": "Missing attributes in account data"}
            
        attributes = account_info['attributes']
        required_attrs = ['description', 'product', 'reference', 'currency', 
                          'authorizationExpirationExpectedAt', 'currentBalance',
                          'availableBalance', 'subtype', 'holderName']
                          
        missing_attrs = [attr for attr in required_attrs if attr not in attributes]
        if missing_attrs:
            return {"error": f"Missing required attributes: {', '.join(missing_attrs)}"}
            
        # Validate meta data
        if ('meta' not in account_info or 
            'latestSynchronization' not in account_info['meta'] or
            'attributes' not in account_info['meta']['latestSynchronization'] or
            'resourceId' not in account_info['meta']['latestSynchronization']['attributes']):
            return {"error": "Missing resourceId in account data"}
            
        # Check if account already exists for the user
        account, created = IbanityAccount.objects.get_or_create(
            user=user,
            account_id=account_info['id'],
            defaults={
                'description': attributes['description'],
                'product': attributes['product'],
                'reference': attributes['reference'],
                'currency': attributes['currency'],
                'authorization_expiration_expected_at': attributes['authorizationExpirationExpectedAt'],
                'current_balance': attributes['currentBalance'],
                'available_balance': attributes['availableBalance'],
                'subtype': attributes['subtype'],
                'holder_name': attributes['holderName'],
                'resource_id': account_info['meta']['latestSynchronization']['attributes']['resourceId']
            }
        )
        
        if not created:
            # Map API fields to model fields
            field_mapping = {
                'description': 'description',
                'product': 'product',
                'reference': 'reference',
                'currency': 'currency',
                'authorizationExpirationExpectedAt': 'authorization_expiration_expected_at',
                'currentBalance': 'current_balance',
                'availableBalance': 'available_balance',
                'subtype': 'subtype',
                'holderName': 'holder_name'
            }
            
            # Update account fields
            for api_field, model_field in field_mapping.items():
                setattr(account, model_field, attributes[api_field])
                
            # Update resource_id separately since it's in a different structure
            account.resource_id = account_info['meta']['latestSynchronization']['attributes']['resourceId']
            account.save()
        
        # Serialize the saved or updated object
        serializer = IbanityAccountSerializer(account)
        return serializer.data
    
    except IndexError as e:
        logger.error(f"Invalid account data structure for user: {user.id}, error: {e}")
        return {"error": f"Invalid account data structure: {e}"}
    except KeyError as e:
        logger.error(f"Missing key in account data for user: {user.id}, error: {e}")
        return {"error": f"Missing data in account information: {e}"}
    except Exception as e:
        logger.error(f"Failed to save or update account for user: {user.id}, error: {e}")
        return {"error": f"Failed to save or update account: {e}"}

@api_view(['GET'])
def ponto_login(request: HttpRequest) -> Response:
    """
<<<<<<< HEAD
    Handles both the redirection to Ponto's OAuth2 login page and the callback
    to exchange the authorization code for an access token.
=======
    Handles both the redirection to Ponto's OAuth2 login page and the callback to exchange the authorization code for an access token.
    
    Args:
        request: The HTTP request.
        
    Returns:
        Response: The redirect or token response.
>>>>>>> 718bc555
    """
    session_id = generate_random_session_id()
    auth_url = (
        f"{os.getenv('PONTO_AUTH_URL')}?"
        f"client_id={os.getenv('PONTO_CLIENT_ID')}&"
        f"redirect_uri={os.getenv('PONTO_REDIRECT_URI')}&"
        f"response_type=code&"
        f"scope=ai+pi+offline_access&"
        f"state={session_id}"
    )
    auth_code = request.GET.get('code')
    if not auth_code:
        # Redirect user to Ponto's login page if no code is provided
        return redirect(auth_url)

    # Step 2: Exchange authorization code for access token
    try:
        url = URL
        ponto_redirect_uri = os.getenv('PONTO_REDIRECT_URI')
        client = convertclientidsecret(PONTO_CLIENT_ID, PONTO_CLIENT_SECRET)
        
        # Prepare request data for the token exchange
        headers = {
            "Content-Type": "application/x-www-form-urlencoded",
            "Accept": "application/vnd.api+json",
            "Authorization": f"Basic {client}"
        }
        
        data = {
            "grant_type": "authorization_code", 
            "code": auth_code,                  
            "redirect_uri": ponto_redirect_uri,
        }
        
        encoded_data = urlencode(data).encode('utf-8')
        # Create a PoolManager with the SSL context
        context = ssl.create_default_context()
        context.load_cert_chain(certfile=certificate_path, keyfile=private_key_path, password=private_key_password)
        context.check_hostname = True
        
        http = urllib3.PoolManager(
            num_pools=50,
<<<<<<< HEAD
            cert_reqs=ssl.CERT_REQUIRED,
=======
            cert_reqs=ssl.CERT_REQUIRED,  
>>>>>>> 718bc555
            ca_certs=certifi.where(),
            ssl_context=context
        )
        
        response = http.request(
            'POST',
            url,
            headers=headers,
            body=encoded_data,
            preload_content=True
        )
        
        # Process the response
        if response.status == 200:
            try:
                token_data: Dict[str, Any] = json.loads(response.data.decode('utf-8'))
                access_token = token_data.get("access_token")
                refresh_token = token_data.get("refresh_token")
                expires_in = token_data.get("expires_in")
                user = request.user
                # Encrypt the tokens before saving to the database
                encrypted_access_token = encrypt_token(access_token, key)
                encrypted_refresh_token = encrypt_token(refresh_token, key)
                ponto_token, created = PontoToken.objects.get_or_create(
                    user=user,
                    defaults={
                        'access_token': encrypted_access_token,
                        'refresh_token': encrypted_refresh_token,
                        'expires_in': expires_in,
                    }
                )
                
                if not created:  # If the token already exists, update it
                    ponto_token.access_token = encrypted_access_token
                    ponto_token.refresh_token = encrypted_refresh_token
                    ponto_token.expires_in = expires_in
                    ponto_token.save()
                return Response({
                    "access_token": access_token,
                    "refresh_token": refresh_token,
                    "expires_in": token_data.get("expires_in"),
                })
            except json.JSONDecodeError:
                logger.exception("Failed to decode JSON response from Ponto server")
                return Response({"error": "Invalid JSON response from server"}, status=500)
        else:
            logger.error(f"Failed to get access token: {response.status}, {response.data.decode('utf-8')}")
            return Response({
                "error": "Failed to get access token",
                "details": response.data.decode('utf-8')
            }, status=500)

    except Exception as e:
        logger.exception(f"Unexpected error in ponto_login: {str(e)}")
        return Response({'message': str(e)})
<<<<<<< HEAD

@api_view(['POST'])
def refresh_access_token(request):
=======

# Get access token from Ponto token model
def get_access_token(user) -> str:
    """Get the access token for a user.
    
    Args:
        user: The user to get the access token for.
        
    Returns:
        str: The decrypted access token.
        
    Raises:
        PontoToken.DoesNotExist: If no token exists for the user.
        Exception: If there's an error decrypting the token.
    """
    try:
        get_token = PontoToken.objects.get(user=user)
        access_token = decrypt_token(get_token.access_token, key)
        return access_token
    except PontoToken.DoesNotExist as e:
        logger.error(f"Access token not found for user {user}")
        raise PontoToken.DoesNotExist(f"No token found for user {user}") from e
    except Exception as e:
        logger.error(f"Error retrieving access token for user {user}: {str(e)}")
        raise Exception(f"Error while retrieving the access token: {str(e)}") from e


API_BASE_URL = f"{BASE_URL}accounts?page[limit]=3"

certificate_path = os.path.join(os.path.dirname(__file__), 'certificate.pem')
private_key_path = os.path.join(os.path.dirname(__file__), 'private_key.pem')
private_key_password = PRIVATE_KEY_PASSWORD

def get_ibanity_credentials() -> dict:
    """
    Returns the credentials and API base URL for the Ibanity API.

    Returns:
        dict: A dictionary containing the API base URL, certificate path, private key path, private key password, and key ID.
    """
    cert_path = os.path.join(os.path.dirname(__file__), 'certificate.pem')
    priv_key_path = os.path.join(os.path.dirname(__file__), 'private_key.pem')
    priv_key_pass = PRIVATE_KEY_PASSWORD
    key_id = os.getenv('KEY_ID')  # Replace with your actual Key ID

    return {
        "API_BASE_URL": API_BASE_URL,
        "certificate_path": cert_path,
        "private_key_path": priv_key_path,
        "private_key_password": priv_key_pass,
        "KEY_ID": key_id
    }


def create_signature(request_target: str, digest: str, created: str, private_key_path: str, private_key_password: str) -> str:
    """Creates the signature string.
    
    Args:
        request_target (str): The request target.
        digest (str): The digest value.
        created (str): The created timestamp.
        private_key_path (str): Path to the private key file.
        private_key_password (str): Password for the private key.
        
    Returns:
        str: The generated signature.
        
    Raises:
        IOError: If the private key file cannot be read.
        ValueError: If the private key is invalid or the signature cannot be created.
    """
    signing_string = f"""(request-target): {request_target}\ndigest: {digest}\n(created): {created}\nhost: api.ibanity.com"""
    
    try:
        # Load the private key with the password
        with open(private_key_path, "rb") as key_file:
            private_key = serialization.load_pem_private_key(
                key_file.read(),
                password=private_key_password.encode(),
                backend=default_backend()
            )

        # Sign the message
        signature_bytes = private_key.sign(
            signing_string.encode('utf-8'),
            padding.PKCS1v15(),
            hashes.SHA256()
        )

        # Base64 encode the signature
        signature = base64.b64encode(signature_bytes).decode('utf-8')

        return signature
    except IOError as e:
        logger.error(f"Failed to read private key file: {e}")
        raise IOError(f"Failed to read private key file: {e}") from e
    except ValueError as e:
        logger.error(f"Invalid private key or password: {e}")
        raise ValueError(f"Invalid private key or password: {e}") from e
    except Exception as e:
        logger.error(f"Failed to create signature: {e}")
        raise ValueError(f"Failed to create signature: {e}") from e


def refresh_access_token(request: HttpRequest):
>>>>>>> 718bc555
    """
    Refreshes the access token using the stored refresh token, updates it in the database,
    and returns the updated token.
    """
    user = request.user
    # Ensure user is authenticated
    if not user.is_authenticated:
        return Response({"error": "User not authenticated"}, status=401)
        
    try:
        # Retrieve the user's PontoToken instance
        ponto_token = PontoToken.objects.get(user=user)
        if not ponto_token.refresh_token:
            return Response({"error": "Refresh token not found"}, status=400)
        # Decrypt the stored refresh token
        decrypted_refresh_token = decrypt_token(ponto_token.refresh_token, key)
        # Prepare request data for refreshing the token
        url = os.getenv('URL')
        client_id = os.getenv('PONTO_CLIENT_ID')
        client_secret = os.getenv('PONTO_CLIENT_SECRET')
        client = convertclientidsecret(client_id, client_secret)
        headers = {
            "Content-Type": "application/x-www-form-urlencoded",
            "Accept": "application/vnd.api+json",
            "Authorization": f"Basic {client}"
        }
        data = {
            "grant_type": "refresh_token",
            "refresh_token": decrypted_refresh_token,
            "client_id": client_id,
        }
        encoded_data = urlencode(data).encode('utf-8')

        # Set up SSL context for cert and key
        context = ssl.create_default_context()
        context.load_cert_chain(certfile=certificate_path, keyfile=private_key_path, password=private_key_password)
        context.check_hostname = True

        http = urllib3.PoolManager(
            num_pools=50,
<<<<<<< HEAD
            cert_reqs=ssl.CERT_REQUIRED,
=======
            cert_reqs=ssl.CERT_REQUIRED,  
>>>>>>> 718bc555
            ca_certs=certifi.where(),
            ssl_context=context
        )

        response = http.request(
            'POST',
            url,
            headers=headers,
            body=encoded_data,
            preload_content=True
        )
        if response.status == 200:
            token_data: Dict[str, Any] = json.loads(response.data.decode('utf-8'))
            encrypted_access_token = encrypt_token(token_data.get("access_token"), key)
            encrypted_refresh_token = encrypt_token(token_data.get("refresh_token", decrypted_refresh_token), key)
            # Update the stored access token and refresh token in the database
            ponto_token.access_token = encrypted_access_token
            ponto_token.refresh_token = encrypted_refresh_token
            ponto_token.expires_in = token_data.get("expires_in")
            ponto_token.save()

            return Response({
                "access_token": token_data.get("access_token"),
                "refresh_token": token_data.get("refresh_token"),
                "expires_in": token_data.get("expires_in"),
            }, status=200)

        else:
            logger.error(f"User {user} - Failed to refresh access token: {response.data.decode('utf-8')}")
            return Response({
                "error": "Failed to refresh access token",
                "details": response.data.decode('utf-8')
            }, status=response.status)

    except PontoToken.DoesNotExist:
        logger.error(f"User {user} - No PontoToken found")
        return Response({"error": "No token found for this user"}, status=404)
        
    except Exception as e:
        logger.error(f"User {user} - Error occurred: {str(e)}")

# Get transaction History
@api_view(['GET'])
def get_transaction_history(request: HttpRequest):
    """Get transaction history for a user's account.
    
    Args:
        request: The HTTP request.
        
    Returns:
        Response: The transaction history data.
    """
    try:
        user = request.user.id
        try:
            token = get_access_token(user)
        except PontoToken.DoesNotExist:
            return Response({"error": "No access token found for this user"}, status=401)
        except ValueError as e:
            return Response({"error": f"Invalid token: {str(e)}"}, status=400)
        except Exception as e:
            logger.error(f"Error retrieving access token: {str(e)}")
            return Response({"error": "Failed to retrieve access token"}, status=500)
        
        get_certificate_credentials = get_ibanity_credentials()
        get_resourceId = IbanityAccount.objects.filter(user_id=user).first()
        if not get_resourceId:
            return Response({"error": "No Ibanity account found for this user"}, status=404)
        account_id = get_resourceId.account_id
        api_url = f"{BASE_URL}accounts/{account_id}/transactions"

        # Create the request headers
        headers = {"Authorization": f"Bearer {token}"}
        
        # Create an SSL context with the private key password
        context = ssl.create_default_context()
        context.load_cert_chain(
            certfile=get_certificate_credentials['certificate_path'], 
            keyfile=get_certificate_credentials['private_key_path'], 
            password=get_certificate_credentials['private_key_password']
        )
        # Only disable hostname verification in development
        if os.getenv('ENVIRONMENT') == 'development':
            context.check_hostname = False
        else:
            context.check_hostname = True

        # Create a PoolManager with the SSL context
        http = urllib3.PoolManager(
            num_pools=50,
            cert_reqs=ssl.CERT_REQUIRED,  
            ca_certs=certifi.where(),
            ssl_context=context
        )

        # Make the GET request using the PoolManager
        try:
            response = http.request(
                'GET',
                api_url,
                headers=headers
            )
            if response.status != 200:
                return Response(
                    {"error": f"API request failed with status {response.status}", "details": response.data.decode('utf-8')}, 
                    status=response.status
                )
            transactions_data: Dict[str, Any] = json.loads(response.data.decode('utf-8'))
            return Response(transactions_data)
        except Exception as e:
            logger.error(f"Unexpected error occurred: {e}")
            return Response({"error": f"Request failed: {e}"}, status=500)
    except Exception as e:
        logger.error(f"Unhandled exception in get_transaction_history: {str(e)}")
        return Response({"error": f"Request failed: {str(e)}"}, status=500)<|MERGE_RESOLUTION|>--- conflicted
+++ resolved
@@ -1,11 +1,4 @@
-<<<<<<< HEAD
-# Standard library imports
-=======
 """Token management views for Ponto integration."""
-import os
-import json
-import string
->>>>>>> 718bc555
 import base64
 import json
 import logging
@@ -26,23 +19,16 @@
 from django.http import HttpRequest
 from rest_framework.decorators import api_view
 from rest_framework.response import Response
-<<<<<<< HEAD
 
 # Local imports
-from .models import IbanityAccount, PontoToken
 from .serializers import IbanityAccountSerializer
 from .utils.base import encrypt_token, decrypt_token
-=======
-from dotenv import load_dotenv
 from token_manager.utils.base import encrypt_token, decrypt_token, get_encryption_key
 from token_manager.models import PontoToken, IbanityAccount
 from cryptography.hazmat.primitives import hashes, serialization
 from cryptography.hazmat.primitives.asymmetric import padding
 from cryptography.hazmat.backends import default_backend
-from OpenSSL import crypto
 from typing import Dict, Any
-import certifi
->>>>>>> 718bc555
 
 # Configure logger
 logger = logging.getLogger(__name__)
@@ -102,10 +88,6 @@
     logger.error(f"Invalid FERNET_KEY format: {e}")
     raise ValueError(f"FERNET_KEY is not in valid base64 format: {e}") from e
 
-<<<<<<< HEAD
-def convertclientidsecret(client_id, client_secret):
-    """Concatenate and base64 encode client credentials."""
-=======
 def convertclientidsecret(client_id: str, client_secret: str) -> str:
     """Convert client ID and secret to a Base64-encoded string.
     
@@ -117,18 +99,10 @@
         str: Base64-encoded client credentials.
     """
     # Concatenate client_id and client_secret with a colon
->>>>>>> 718bc555
     client_credentials = f"{client_id}:{client_secret}"
     encoded_credentials = base64.b64encode(client_credentials.encode('utf-8')).decode('utf-8')
     return encoded_credentials
 
-<<<<<<< HEAD
-def generate_random_session_id():
-    """Generate a random session ID for authentication."""
-    random_number = ''.join(secrets.choice(string.digits) for _ in range(50))
-    return f"session_{random_number}"
-=======
-
 def generate_random_session_id() -> str:
     """Generate a random session ID.
     
@@ -137,7 +111,6 @@
     """
     random_string = ''.join(secrets.choice(string.ascii_letters + string.digits) for _ in range(50))  # Generate a secure random 50-character alphanumeric string
     return f"session_{random_string}"
-
 
 def load_private_key(private_key_path: str, password: str):
     """Load and decrypt a private key from a file.
@@ -167,24 +140,6 @@
     except IOError as e:
         logger.error(f"Failed to read private key file: {str(e)}")
         raise IOError(f"Failed to read private key file: {str(e)}") from e
->>>>>>> 718bc555
-
-def load_private_key(private_key_path, password):
-    """Load and decrypt private key."""
-    try:
-        with open(private_key_path, 'rb') as key_file:
-            private_key_data = key_file.read()
-        private_key = crypto.load_privatekey(crypto.FILETYPE_PEM, private_key_data, passphrase=password.encode())
-        return private_key
-    except FileNotFoundError as e:
-        logger.error(f"Private key file not found at {private_key_path}")
-        raise FileNotFoundError(f"Private key file not found at {private_key_path}") from e
-    except (IOError, PermissionError) as e:
-        logger.error(f"Error reading private key file: {str(e)}")
-        raise IOError(f"Error reading private key file: {str(e)}") from e
-    except Exception as e:
-        logger.error(f"Error loading private key: {str(e)}")
-        raise Exception(f"Error loading private key: {str(e)}") from e
 
 def get_access_token(user):
     """Get decrypted access token for the specified user."""
@@ -361,18 +316,14 @@
 @api_view(['GET'])
 def ponto_login(request: HttpRequest) -> Response:
     """
-<<<<<<< HEAD
     Handles both the redirection to Ponto's OAuth2 login page and the callback
     to exchange the authorization code for an access token.
-=======
-    Handles both the redirection to Ponto's OAuth2 login page and the callback to exchange the authorization code for an access token.
     
     Args:
         request: The HTTP request.
         
     Returns:
         Response: The redirect or token response.
->>>>>>> 718bc555
     """
     session_id = generate_random_session_id()
     auth_url = (
@@ -415,11 +366,7 @@
         
         http = urllib3.PoolManager(
             num_pools=50,
-<<<<<<< HEAD
             cert_reqs=ssl.CERT_REQUIRED,
-=======
-            cert_reqs=ssl.CERT_REQUIRED,  
->>>>>>> 718bc555
             ca_certs=certifi.where(),
             ssl_context=context
         )
@@ -475,11 +422,6 @@
     except Exception as e:
         logger.exception(f"Unexpected error in ponto_login: {str(e)}")
         return Response({'message': str(e)})
-<<<<<<< HEAD
-
-@api_view(['POST'])
-def refresh_access_token(request):
-=======
 
 # Get access token from Ponto token model
 def get_access_token(user) -> str:
@@ -583,9 +525,8 @@
         logger.error(f"Failed to create signature: {e}")
         raise ValueError(f"Failed to create signature: {e}") from e
 
-
+@api_view(['POST'])
 def refresh_access_token(request: HttpRequest):
->>>>>>> 718bc555
     """
     Refreshes the access token using the stored refresh token, updates it in the database,
     and returns the updated token.
@@ -626,11 +567,7 @@
 
         http = urllib3.PoolManager(
             num_pools=50,
-<<<<<<< HEAD
             cert_reqs=ssl.CERT_REQUIRED,
-=======
-            cert_reqs=ssl.CERT_REQUIRED,  
->>>>>>> 718bc555
             ca_certs=certifi.where(),
             ssl_context=context
         )
@@ -671,6 +608,7 @@
         
     except Exception as e:
         logger.error(f"User {user} - Error occurred: {str(e)}")
+        return Response({"error": str(e)}, status=500)
 
 # Get transaction History
 @api_view(['GET'])
