"""Django settings for billify project."""
import os
import sys
from pathlib import Path
import environ

# Initialize environ
env = environ.Env(
    DEBUG=(bool, True),
    ALLOWED_HOSTS=(list, ['localhost', '127.0.0.1']),
)

# Build paths inside the project
BASE_DIR = Path(__file__).resolve().parent.parent.parent

# Add the project root to the Python path
sys.path.append(str(BASE_DIR.parent))

# Take environment variables from .env file
environ.Env.read_env(os.path.join(BASE_DIR, '.env'))

# SECURITY WARNING: keep the secret key used in production secret!
SECRET_KEY = env('SECRET_KEY')

# SECURITY WARNING: don't run with debug turned on in production!
DEBUG = env.bool('DEBUG', default=True)

# Define allowed hosts from environment variables
ALLOWED_HOSTS = env.list('ALLOWED_HOSTS', default=['localhost', '127.0.0.1'])

# Application definition
INSTALLED_APPS = [
    'django.contrib.admin',
    'django.contrib.auth',
    'django.contrib.contenttypes',
    'django.contrib.sessions',
    'django.contrib.messages',
    'django.contrib.staticfiles',
    # Third party apps
    'rest_framework',
    'rest_framework.authtoken',
    'corsheaders',
    'django_filters',
    'drf_spectacular',
    # Local apps
    'apps.accounts',
    'apps.invoices',
    'apps.cashflow',
    # 'api' is not included here as it's not a Django app -> it actually could
    # be a Django app, but it's not a real app, it's just a collection of views
    # and endpoints.
    'infrastructure',
<<<<<<< HEAD
    'integrations',
=======
    'token_manager'
>>>>>>> 374c5e26
]

MIDDLEWARE = [
    'django.middleware.security.SecurityMiddleware',
    'django.contrib.sessions.middleware.SessionMiddleware',
    'corsheaders.middleware.CorsMiddleware',  # CORS middleware
    'django.middleware.common.CommonMiddleware',
    'django.middleware.csrf.CsrfViewMiddleware',
    'django.contrib.auth.middleware.AuthenticationMiddleware',
    'django.contrib.messages.middleware.MessageMiddleware',
    'django.middleware.clickjacking.XFrameOptionsMiddleware',
]

ROOT_URLCONF = 'billify.urls'

TEMPLATES = [
    {
        'BACKEND': 'django.template.backends.django.DjangoTemplates',
        'DIRS': [],
        'APP_DIRS': True,
        'OPTIONS': {
            'context_processors': [
                'django.template.context_processors.debug',
                'django.template.context_processors.request',
                'django.contrib.auth.context_processors.auth',
                'django.contrib.messages.context_processors.messages',
            ],
        },
    },
]

WSGI_APPLICATION = 'billify.wsgi.application'

# Database
DATABASES = {
    'default': env.db(),
}

# Password validation
AUTH_PASSWORD_VALIDATORS = [
    {
        'NAME': ('django.contrib.auth.password_validation.'
                 'UserAttributeSimilarityValidator'),
    },
    {
        'NAME': ('django.contrib.auth.password_validation.'
                 'MinimumLengthValidator'),
    },
    {
        'NAME': ('django.contrib.auth.password_validation.'
                 'CommonPasswordValidator'),
    },
    {
        'NAME': ('django.contrib.auth.password_validation.'
                 'NumericPasswordValidator'),
    },
]

# Internationalization
LANGUAGE_CODE = 'en-us'
TIME_ZONE = 'UTC'
USE_I18N = True
USE_TZ = True

# Static files (CSS, JavaScript, Images)
STATIC_URL = '/static/'
STATIC_ROOT = BASE_DIR.parent / 'static'

# Media files
MEDIA_URL = '/media/'
MEDIA_ROOT = BASE_DIR.parent / 'media'

# Default primary key field type
DEFAULT_AUTO_FIELD = 'django.db.models.BigAutoField'

# REST Framework settings
REST_FRAMEWORK = {
    'DEFAULT_SCHEMA_CLASS': 'drf_spectacular.openapi.AutoSchema',
    'DEFAULT_AUTHENTICATION_CLASSES': [
        'rest_framework.authentication.SessionAuthentication',
        'rest_framework.authentication.BasicAuthentication',
        'config.settings.auth.BearerTokenAuthentication'
    ],
    # Authentication is not required during development, for now.
    # 'DEFAULT_PERMISSION_CLASSES': [
    #     'rest_framework.permissions.IsAuthenticated',
    # ],
    'DEFAULT_PERMISSION_CLASSES': [
        'rest_framework.permissions.AllowAny',  # Changed from IsAuthenticated
    ],
    'DEFAULT_FILTER_BACKENDS': [
        'django_filters.rest_framework.DjangoFilterBackend',
        'rest_framework.filters.OrderingFilter',
        'rest_framework.filters.SearchFilter',
    ],
    'DEFAULT_PAGINATION_CLASS': (
        'rest_framework.pagination.PageNumberPagination'),
    'PAGE_SIZE': 100,
}

# CORS settings
CORS_ALLOWED_ORIGINS = env.list(
    'CORS_ALLOWED_ORIGINS', default=['http://localhost:3000']
)
CORS_ALLOW_CREDENTIALS = True
CORS_ALLOW_METHODS = [
    'DELETE',
    'GET',
    'OPTIONS',
    'PATCH',
    'POST',
    'PUT',
]

# API Documentation
SPECTACULAR_SETTINGS = {
    'TITLE': 'Billify API',
    'DESCRIPTION': 'API for Billify cash flow management system',
    'VERSION': '1.0.0',
}

AUTH_USER_MODEL = 'accounts.CustomUser'

# Celery settings
CELERY_BROKER_URL = env('REDIS_URL')
CELERY_RESULT_BACKEND = env('REDIS_URL')
CELERY_ACCEPT_CONTENT = ['json']
CELERY_TASK_SERIALIZER = 'json'
CELERY_RESULT_SERIALIZER = 'json'
CELERY_TIMEZONE = 'UTC'

# Storage settings
if not DEBUG:
    # Production storage settings (S3/MinIO)
    DEFAULT_FILE_STORAGE = 'storages.backends.s3boto3.S3Boto3Storage'
    AWS_ACCESS_KEY_ID = env('AWS_ACCESS_KEY_ID')
    AWS_SECRET_ACCESS_KEY = env('AWS_SECRET_ACCESS_KEY')
    AWS_STORAGE_BUCKET_NAME = env('AWS_STORAGE_BUCKET_NAME')
    AWS_S3_ENDPOINT_URL = env('AWS_S3_ENDPOINT_URL')
    AWS_DEFAULT_ACL = None
    AWS_S3_FILE_OVERWRITE = False
    AWS_S3_VERIFY = True
    AWS_S3_SIGNATURE_VERSION = 's3v4'

LOGGING = {
    'version': 1,
    'disable_existing_loggers': False,
    'formatters': {
        'verbose': {
            'format': '{levelname} {asctime} {module} {message}',
            'style': '{',
        },
        'simple': {
            'format': '{levelname} {message}',
            'style': '{',
        },
    },
    'handlers': {
        'console': {
            'level': 'INFO',  # Set to DEBUG to capture all logs
            'class': 'logging.StreamHandler',
            'formatter': 'verbose',  # Use detailed logging format
        },
    },
    'root': {
        'handlers': ['console'],
        'level': 'INFO',  # Ensure root logger captures only INFO logs
    },
    'loggers': {
        'django': {
            'handlers': ['console'],
            'level': 'INFO',  # Show only INFO logs for Django
            'propagate': True,
        },
        'django.db.backends': {
            'handlers': ['console'],
            'level': 'INFO',  # Prevent debug SQL queries from being logged
            'propagate': False,
        },
    },
}<|MERGE_RESOLUTION|>--- conflicted
+++ resolved
@@ -50,11 +50,8 @@
     # be a Django app, but it's not a real app, it's just a collection of views
     # and endpoints.
     'infrastructure',
-<<<<<<< HEAD
     'integrations',
-=======
     'token_manager'
->>>>>>> 374c5e26
 ]
 
 MIDDLEWARE = [
