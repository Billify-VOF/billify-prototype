"""Django ORM implementation of the Ponto-related repository interfaces."""

from typing import Optional, Dict, Any, Tuple
from django.core.exceptions import ObjectDoesNotExist, MultipleObjectsReturned
from domain.repositories.interfaces.ponto_repository import (
    IbanityAccountRepository,
    PontoTokenRepository,
)
from domain.models.ponto import (
    IbanityAccount as DomainIbanityAccount,
    PontoToken as DomainPontoToken,
)
from domain.exceptions import (
    InvalidIbanityAccountError,
    InvalidPontoTokenError,
    IbanityAccountDataError,
    IbanityAccountNotFoundError,
    PontoTokenNotFoundError,
    PontoTokenDecryptionError,
)
from infrastructure.django.models.ponto import (
    IbanityAccount as DjangoIbanityAccount,
    PontoToken as DjangoPontoToken,
)
from logging import getLogger

# Module-level logger
logger = getLogger(__name__)


class DjangoIbanityAccountRepository(IbanityAccountRepository):
    """Django ORM implementation of the IbanityAccount repository."""

    def _to_domain(self, db_ibanity_account: DjangoIbanityAccount) -> DomainIbanityAccount:
        """Convert Django model to domain model.

        This method is used:
        1. When fetching data from the database
        2. Before returning data to business logic layer

        What it does:
        1. Takes database fields and maps them to domain model attributes
        2. Preserves the database ID for future reference
        3. Ensures data is in the format our domain logic expects

        Note:
            The `id` field is automatically provided by Django's ORM.
            Every Django model gets an auto-incrementing integer primary key
            field named 'id' unless explicitly specified otherwise.

        Args:
            db_ibanity_account: Django ORM IbanityAccount model instance

        Returns:
            DomainIbanityAccount: Domain model populated with database values

        Example:
            # When fetching by ID:
            db_ibanity_account = DjangoIbanityAccount.objects.get(id=123)
            domain_ibanity_account = self._to_domain(db_ibanity_account)
            return domain_ibanity_account  # Ready for business logic
        """
        logger.debug("Converting DB IbanityAccount to domain model: %s", db_ibanity_account)
        # All Django models have an id field by default
        ibanity_account_args = {
            "user": db_ibanity_account.user,
            "account_id": db_ibanity_account.account_id,
            "description": db_ibanity_account.description,
            "product": db_ibanity_account.product,
            "reference": db_ibanity_account.reference,
            "currency": db_ibanity_account.currency,
            "authorization_expiration_expected_at": (db_ibanity_account.authorization_expiration_expected_at),
            "current_balance": db_ibanity_account.current_balance,
            "available_balance": db_ibanity_account.available_balance,
            "subtype": db_ibanity_account.subtype,
            "holder_name": db_ibanity_account.holder_name,
            "resource_id": db_ibanity_account.resource_id,
            # Map Django's auto-generated id to domain model's
            # ibanity_account_id parameter. Domain model stores it as self.id
            "ibanity_account_id": db_ibanity_account.id,  # type: ignore
        }

        return DomainIbanityAccount(**ibanity_account_args)

    def _to_django(
        self,
        domain_ibanity_account: DomainIbanityAccount,
    ) -> DjangoIbanityAccount:
        """Convert domain model to Django model.

        This method is used:
        1. When saving new IbanityAccounts to database
        2. When updating existing IbanityAccounts

        What it does:
        1. Takes domain model attributes and maps them to database fields
        2. Adds necessary database-specific information (like user)
        3. Prepares data for database storage

        Args:
            domain_ibanity_account: Domain model instance to convert
            user: User instance who owns this IbanityAccount

        Returns:
            DjangoIbanityAccount: Django ORM model ready for
            database operations

        Example:
            # When saving a new IbanityAccount:
            db_ibanity_account = self._to_django(domain_ibanity_account)
            db_ibanity_account.save()
            return self._to_domain(db_ibanity_account)
        """

        return DjangoIbanityAccount(
            user=domain_ibanity_account.user,
            account_id=domain_ibanity_account.account_id,
            description=domain_ibanity_account.description,
            product=domain_ibanity_account.product,
            reference=domain_ibanity_account.reference,
            currency=domain_ibanity_account.currency,
            authorization_expiration_expected_at=(
                domain_ibanity_account.authorization_expiration_expected_at
            ),
            current_balance=domain_ibanity_account.current_balance,
            available_balance=domain_ibanity_account.available_balance,
            subtype=domain_ibanity_account.subtype,
            holder_name=domain_ibanity_account.holder_name,
            resource_id=domain_ibanity_account.resource_id,
        )

    def save(self, domain_ibanity_account: DomainIbanityAccount) -> DomainIbanityAccount:
        """Save a IbanityAccount to the database."""
        # come back to this later
        db_ibanity_account = self._to_django(domain_ibanity_account)
        db_ibanity_account.save()
        return self._to_domain(db_ibanity_account)

    def get_or_create(self, user, account_id, data) -> Tuple[DomainIbanityAccount, bool]:
        """Get or create by user or account_id and saves with the provided data

        Args:
            user (User): Ibanity account owner
            account_id (str): Ibanity account ID
            data (dict): New data or replace data
                - 'description': Description of IbanityAccount
                - 'product': Product
                - 'reference': Reference
                - 'currency': Currency
                - 'authorization_expiration_expected_at': Authorization expiration time
                - 'current_balance': Current balance
                - 'available_balance': Available balance
                - 'subtype': Subtype
                - 'holder_name': Holder name
                - 'resource_id': Resource ID

        Returns:
            Tuple[DomainIbanityAccount, bool]: (Account domain model, created flag)
        """
        ibanity_account, created = DjangoIbanityAccount.objects.get_or_create(
            user=user, account_id=account_id, defaults=data
        )

        return self._to_domain(ibanity_account), created

    def get_by_id(self, ibanity_account_id: int) -> Optional[DomainIbanityAccount]:
        """Retrieve an IbanityAccount by its ID."""
        try:
            db_ibanity_account = DjangoIbanityAccount.objects.get(id=ibanity_account_id)
            return self._to_domain(db_ibanity_account)
        except ObjectDoesNotExist as exc:
            raise IbanityAccountNotFoundError(f"IbanityAccount not found with the ID {ibanity_account_id}") from exc

    def get_by_account_id(self, account_id: str) -> Optional[DomainIbanityAccount]:
        """Retrieve an IbanityAccount by its account ID."""
<<<<<<< HEAD
        logger.debug(f"Searching for IbanityAccount with Account ID: " f"{account_id}")
=======
        logger.debug(f"Searching for IbanityAccount with Account ID: {account_id}")
>>>>>>> 87d1c10e
        logger.debug(f"Type of account ID: {account_id}")
        try:
            # Order by created_at descending and get the first one
            db_ibanity_account = (
                DjangoIbanityAccount.objects.filter(account_id=account_id).order_by("-created_at").first()
            )

            if db_ibanity_account:
<<<<<<< HEAD
                logger.debug(f"Found IbanityAccount in DB: " f"{db_ibanity_account}")
=======
                logger.debug(f"Found IbanityAccount in DB: {db_ibanity_account}")
>>>>>>> 87d1c10e
                return self._to_domain(db_ibanity_account)
            else:
                logger.debug("No IbanityAccount found with that account ID")
                return None

        except Exception as e:
            logger.error(f"Error retrieving IbanityAccount: {str(e)}")
            raise IbanityAccountNotFoundError(f"IbanityAccount not found with the account ID {account_id}") from e

<<<<<<< HEAD
    def get_by_user(self, user) -> Optional[DomainIbanityAccount]:
=======
    def get_by_user(self, user) -> DomainIbanityAccount:
>>>>>>> 87d1c10e
        """Retrieve an IbanityAccount by its user."""
        logger.debug(f"Searching for IbanityAccount of User: {user}")
        logger.debug(f"Type of user: {user}")
        try:
            # Order by created_at descending and get the first one
            db_ibanity_account = DjangoIbanityAccount.objects.filter(user=user).first()

            if db_ibanity_account:
<<<<<<< HEAD
                logger.debug(f"Found IbanityAccount in DB: " f"{db_ibanity_account}")
=======
                logger.debug(f"Found IbanityAccount in DB: {db_ibanity_account}")
>>>>>>> 87d1c10e
                return self._to_domain(db_ibanity_account)
            else:
                logger.debug("No IbanityAccount found of that user")
                raise IbanityAccountNotFoundError(f"IbanityAccount not found with the user {user}")

        except Exception as e:
            logger.error(f"Error retrieving IbanityAccount: {str(e)}")
            raise IbanityAccountNotFoundError(f"IbanityAccount not found with the user {user}") from e

    def update(self, domain_ibanity_account: DomainIbanityAccount, user) -> DomainIbanityAccount:
        """Update an existing IbanityAccount.

        Args:
            domain_ibanity_account: Domain IbanityAccount with updated data
            user: User instance performing the update

        Returns:
            DomainIbanityAccount: Updated domain IbanityAccount

        Raises:
            InvalidIbanityAccountError: If IbanityAccount doesn't exist
        """
        try:
            db_ibanity_account = DjangoIbanityAccount.objects.get(user=user)

            db_ibanity_account.user = domain_ibanity_account.user
            db_ibanity_account.account_id = domain_ibanity_account.account_id
            db_ibanity_account.description = domain_ibanity_account.description
            db_ibanity_account.product = domain_ibanity_account.product
            db_ibanity_account.reference = domain_ibanity_account.reference
            db_ibanity_account.currency = domain_ibanity_account.currency
            db_ibanity_account.authorization_expiration_expected_at = (
                domain_ibanity_account.authorization_expiration_expected_at
            )
            db_ibanity_account.current_balance = domain_ibanity_account.current_balance
            db_ibanity_account.available_balance = domain_ibanity_account.available_balance
            db_ibanity_account.subtype = domain_ibanity_account.subtype
            db_ibanity_account.holder_name = domain_ibanity_account.holder_name
            db_ibanity_account.resource_id = domain_ibanity_account.resource_id

            # Save the changes to the database
            db_ibanity_account.save()
            return self._to_domain(db_ibanity_account)
        except ObjectDoesNotExist as exc:
            raise InvalidIbanityAccountError(
                f"IbanityAccount {domain_ibanity_account.account_id} not found"
            ) from exc

    def update_by_account_id(self, account_id: str, data) -> DomainIbanityAccount:
        """Update an existing IbanityAccount.

        This method should update all fields of an existing IbanityAccount
        while maintaining any metadata (e.g., created_at timestamp).

        Args:
            account_id (str): The IbanityAccount account_id
            data (dict): New data or replace data
                - 'description': Description of IbanityAccount
                - 'product': Product
                - 'reference': Reference
                - 'currency': Currency
                - 'authorization_expiration_expected_at': Authorization
                expiration time
                - 'current_balance': Current balance
                - 'available_balance': Available balance
                - 'subtype': Subtype
                - 'holder_name': Holder name
                - 'resource_id': Resource ID

        Returns:
            IbanityAccount: The updated domain IbanityAccount model

        Raises:
            InvalidIbanityAccountError: If the IbanityAccount doesn't exist
                or data is invalid
            RepositoryError: If there's a persistence-related error
        """
        try:
            ibanity_account = DjangoIbanityAccount.objects.get(account_id=account_id)

            field_mapping = {
                "description": "description",
                "product": "product",
                "reference": "reference",
                "currency": "currency",
                "authorization_expiration_expected_at": ("authorization_expiration_expected_at"),
                "current_balance": "current_balance",
                "available_balance": "available_balance",
                "subtype": "subtype",
                "holder_name": "holder_name",
                "resource_id": "resource_id",
            }

            # Update account fields
            for data_field, model_field in field_mapping.items():
                setattr(ibanity_account, model_field, data[data_field])

            ibanity_account.save()
            return self._to_domain(ibanity_account)
        except ObjectDoesNotExist as exc:
            raise IbanityAccountNotFoundError(
                f"IbanityAccount with account ID {account_id} not found"
            ) from exc
        except MultipleObjectsReturned as e:
            raise InvalidIbanityAccountError(f"Error while updating IbanityAccount: {str(e)}") from e

    def process_accounts_data(self, user: Any, accounts_data: Dict[str, Any]) -> DomainIbanityAccount:
        """Process raw accounts data from Ponto API and save or update
           in repository.

        Args:
            user: The user who owns the account
            accounts_data: Raw account data from Ponto API

        Returns:
            IbanityAccount: The created or updated account

        Raises:
            IbanityAccountDataError: If the account data is invalid
        """
        # Validate the account data
        account_info = self._validate_account_data(accounts_data)

        # Transform API data to domain model format
        account_data = self._transform_to_account_data(account_info)

        # Create or update the account
        account, created = self.get_or_create(user=user, account_id=account_info["id"], data=account_data)

        if not created:
            account = self.update_by_account_id(account_id=account_info["id"], data=account_data)

        return account

    def _validate_account_data(self, accounts_data: Dict[str, Any]) -> Dict[str, Any]:
        """Validate the account data from Ponto API.

        Args:
            accounts_data: Raw account data from Ponto API

        Returns:
            Dict: The validated account data

        Raises:
            IbanityAccountDataError: If the account data is invalid
        """
        # Check if there are any accounts in the data
        data_empty = not accounts_data.get("data") or len(accounts_data["data"]) == 0
        if data_empty:
            raise IbanityAccountDataError("No account data available")

        # Validate account data structure
        account_info = accounts_data["data"][0]
        if "id" not in account_info:
            raise IbanityAccountDataError("Missing account ID in data")

        if "attributes" not in account_info:
            raise IbanityAccountDataError("Missing attributes in account data")

        attributes = account_info["attributes"]
        required_attrs = [
            "description",
            "product",
            "reference",
            "currency",
            "authorizationExpirationExpectedAt",
            "currentBalance",
            "availableBalance",
            "subtype",
            "holderName",
        ]

        missing_attrs = [attr for attr in required_attrs if attr not in attributes]
        if missing_attrs:
            raise IbanityAccountDataError(f"Missing required attributes: {', '.join(missing_attrs)}")

        # Store the nested path for clarity
        latest_sync = account_info["meta"].get("latestSynchronization", {})

        meta_missing = (
            "meta" not in account_info
            or "latestSynchronization" not in account_info["meta"]
            or "attributes" not in latest_sync
            or "resourceId" not in latest_sync.get("attributes", {})
        )
        if meta_missing:
            raise IbanityAccountDataError("Missing resourceId in account data")

        return account_info

    def _transform_to_account_data(self, account_info: Dict[str, Any]) -> Dict[str, Any]:
        """Transform the validated API data into domain model format.

        Args:
            account_info: Validated account info from Ponto API

        Returns:
            Dict: Data ready for domain model creation/update
        """
        return {
            "description": account_info["attributes"]["description"],
            "product": account_info["attributes"]["product"],
            "reference": account_info["attributes"]["reference"],
            "currency": account_info["attributes"]["currency"],
            "authorization_expiration_expected_at": (
                account_info["attributes"]["authorizationExpirationExpectedAt"]
            ),
            "current_balance": account_info["attributes"]["currentBalance"],
            "available_balance": (account_info["attributes"]["availableBalance"]),
            "subtype": account_info["attributes"]["subtype"],
            "holder_name": account_info["attributes"]["holderName"],
            "resource_id": (account_info["meta"]["latestSynchronization"]["attributes"]["resourceId"]),
        }


class DjangoPontoTokenRepository(PontoTokenRepository):
    """Django ORM implementation of the PontoToken repository."""

    def _to_domain(self, db_ponto_token: DjangoPontoToken) -> DomainPontoToken:
        """Convert Django model to domain model.

        This method is used:
        1. When fetching data from the database
        2. Before returning data to business logic layer

        What it does:
        1. Takes database fields and maps them to domain model attributes
        2. Preserves the database ID for future reference
        3. Ensures data is in the format our domain logic expects

        Note:
            The `id` field is automatically provided by Django's ORM.
            Every Django model gets an auto-incrementing integer primary key
            field named 'id' unless explicitly specified otherwise.

        Args:
            db_ponto_token: Django ORM PontoToken model instance

        Returns:
            DomainPontoToken: Domain model populated with database values

        Example:
            # When fetching by ID:
            db_ponto_token = DjangoPontoToken.objects.get(id=123)
            domain_ponto_token = self._to_domain(db_ponto_token)
            return domain_ponto_token  # Ready for business logic
        """
        logger.debug("Converting DB PontoToken to domain model: %s", db_ponto_token)
        # All Django models have an id field by default
        pontoToken_args = {
            "user": db_ponto_token.user,
            "access_token": db_ponto_token.access_token,
            "refresh_token": db_ponto_token.refresh_token,
            "expires_in": db_ponto_token.expires_in,
            # Map Django's auto-generated id to domain model's
            # pontoToken_id parameter. Domain model stores it as self.id
            "pontoToken_id": db_ponto_token.id,  # type:ignore
        }
        logger.debug("Created PontoToken args: %s", pontoToken_args)

        return DomainPontoToken(**pontoToken_args)

    def _to_django(self, domain_ponto_token: DomainPontoToken, user) -> DjangoPontoToken:
        """Convert domain model to Django model.

        This method is used:
        1. When saving new PontoTokens to database
        2. When updating existing PontoTokens

        What it does:
        1. Takes domain model attributes and maps them to database fields
        2. Adds necessary database-specific information (like user)
        3. Prepares data for database storage

        Args:
            domain_ponto_token: Domain model instance to convert
            user: User instance who owns this PontoToken

        Returns:
            DjangoPontoToken: Django ORM model ready for database operations

        Example:
            # When saving a new PontoToken:
            db_ponto_token = self._to_django(domain_ponto_token, user)
            db_ponto_token.save()
            return self._to_domain(db_ponto_token)
        """

        return DjangoPontoToken(
            user=domain_ponto_token.user,
            access_token=domain_ponto_token.access_token,
            refresh_token=domain_ponto_token.refresh_token,
            expires_in=domain_ponto_token.expires_in,
        )

    def save(self, domain_ponto_token: DomainPontoToken, user) -> DomainPontoToken:
        """Save a PontoToken to the database."""
        # come back to this later
        db_ponto_token = self._to_django(domain_ponto_token, user)
        db_ponto_token.save()
        return self._to_domain(db_ponto_token)

    def get_by_id(self, pontoToken_id: int) -> DomainPontoToken:
        """Retrieve an PontoToken by its ID."""
        try:
            db_ponto_token = DjangoPontoToken.objects.filter(id=pontoToken_id).first()
            if db_ponto_token is None:
                raise ObjectDoesNotExist("PontoToken not found")
            return self._to_domain(db_ponto_token)
        except ObjectDoesNotExist as exc:
            raise PontoTokenNotFoundError(f"PontoToken not found with ID {pontoToken_id}") from exc

    def get_or_create_by_user(self, user, data) -> Tuple[DomainPontoToken, bool]:
        """Retrieve an PontoToken by its user."""
        logger.debug(f"Searching for PontoToken of User: {user}")
        logger.debug(f"Type of user: {user}")
        try:
            # Order by created_at descending and get the first one
            db_ponto_token, created = DjangoPontoToken.objects.get_or_create(user=user, defaults=data)

            if db_ponto_token:
                logger.debug(f"Found PontoToken in DB: {db_ponto_token}")
                return self._to_domain(db_ponto_token), created
            else:
                logger.debug("No PontoToken found of that user")
                raise PontoTokenNotFoundError(f"No PontoToken found for user {user}")

        except Exception as e:
            logger.error(f"Error retrieving PontoToken: {str(e)}")
            raise InvalidPontoTokenError("Invalid PontoToken error")

    def update_by_user(self, user, data) -> DomainPontoToken:
        """Update an existing PontoToken.

        Args:
            user (User): User instance performing the update
            data (dict): A dictionary containing the following keys:
                - access_token (str): The access token.
                - refresh_token (str): The refresh token.
                - expires_in (int): The expiration time in seconds.

        Returns:
            DomainPontoToken: Updated domain PontoToken

        Raises:
            InvalidPontoTokenError: If PontoToken doesn't exist
        """
        try:
            db_ponto_token = DjangoPontoToken.objects.filter(user=user).first()

            if db_ponto_token is None:
                raise PontoTokenNotFoundError(f"PontoToken with user {user} not found")

            # Use model's update method for encapsulation
            db_ponto_token.access_token = data["access_token"]
            db_ponto_token.refresh_token = data["refresh_token"]
            db_ponto_token.expires_in = data["expires_in"]
            # Save the changes to the database
            db_ponto_token.save()
            return self._to_domain(db_ponto_token)
        except ObjectDoesNotExist as exc:
            raise InvalidPontoTokenError(f"PontoToken with user {user} not found") from exc

    def get_decrypted_access_token(self, user) -> str:
        """Get decrypted access token for a user.

        Args:
            user: The user to get the decrypted access token for

        Returns:
            str: The decrypted access token

        Raises:
            PontoTokenNotFoundError: If no token exists for the user
            PontoTokenDecryptionError: If there's an error decrypting the token
        """
        from integrations.providers.ponto import PontoProvider

        try:
            ponto_token = self.get_by_user(user=user)
            if ponto_token is None:
                raise PontoTokenNotFoundError(f"No token found for user {user}")
            return PontoProvider.decrypt_token(ponto_token.access_token)
        except ObjectDoesNotExist:
            raise PontoTokenNotFoundError(f"No token found for user {user}")
        except Exception as e:
            raise PontoTokenDecryptionError(f"Error decrypting token: {str(e)}") from e<|MERGE_RESOLUTION|>--- conflicted
+++ resolved
@@ -173,11 +173,7 @@
 
     def get_by_account_id(self, account_id: str) -> Optional[DomainIbanityAccount]:
         """Retrieve an IbanityAccount by its account ID."""
-<<<<<<< HEAD
-        logger.debug(f"Searching for IbanityAccount with Account ID: " f"{account_id}")
-=======
         logger.debug(f"Searching for IbanityAccount with Account ID: {account_id}")
->>>>>>> 87d1c10e
         logger.debug(f"Type of account ID: {account_id}")
         try:
             # Order by created_at descending and get the first one
@@ -186,11 +182,7 @@
             )
 
             if db_ibanity_account:
-<<<<<<< HEAD
-                logger.debug(f"Found IbanityAccount in DB: " f"{db_ibanity_account}")
-=======
                 logger.debug(f"Found IbanityAccount in DB: {db_ibanity_account}")
->>>>>>> 87d1c10e
                 return self._to_domain(db_ibanity_account)
             else:
                 logger.debug("No IbanityAccount found with that account ID")
@@ -200,11 +192,7 @@
             logger.error(f"Error retrieving IbanityAccount: {str(e)}")
             raise IbanityAccountNotFoundError(f"IbanityAccount not found with the account ID {account_id}") from e
 
-<<<<<<< HEAD
-    def get_by_user(self, user) -> Optional[DomainIbanityAccount]:
-=======
     def get_by_user(self, user) -> DomainIbanityAccount:
->>>>>>> 87d1c10e
         """Retrieve an IbanityAccount by its user."""
         logger.debug(f"Searching for IbanityAccount of User: {user}")
         logger.debug(f"Type of user: {user}")
@@ -213,11 +201,7 @@
             db_ibanity_account = DjangoIbanityAccount.objects.filter(user=user).first()
 
             if db_ibanity_account:
-<<<<<<< HEAD
-                logger.debug(f"Found IbanityAccount in DB: " f"{db_ibanity_account}")
-=======
                 logger.debug(f"Found IbanityAccount in DB: {db_ibanity_account}")
->>>>>>> 87d1c10e
                 return self._to_domain(db_ibanity_account)
             else:
                 logger.debug("No IbanityAccount found of that user")
