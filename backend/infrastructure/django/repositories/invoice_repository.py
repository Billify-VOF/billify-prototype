--- conflicted
+++ resolved
@@ -89,12 +89,6 @@
             "amount": db_invoice.amount,
             "due_date": db_invoice.due_date,
             "invoice_number": db_invoice.invoice_number,
-<<<<<<< HEAD
-            # Map Django's auto-generated id to domain model's
-            # invoice_id parameter. Domain model stores it as self.id
-            "invoice_id": db_invoice.id,  # type: ignore[attr-defined]
-            "status": InvoiceStatus.from_db_value(db_invoice.status),
-=======
             "invoice_id": db_invoice.id,  # type: ignore[attr-defined]
             "status": InvoiceStatus.from_db_value(db_invoice.status),
             "uploaded_by": db_invoice.uploaded_by_id,
@@ -102,7 +96,6 @@
             "seller": seller_info,
             "payment": payment_info,
             "file": file_info
->>>>>>> 87d1c10e
         }
         logger.debug("Created invoice args: %s", invoice_args)
 
@@ -155,12 +148,6 @@
             invoice_number=domain_invoice.invoice_number,
             amount=domain_invoice.amount,
             due_date=domain_invoice.due_date,
-<<<<<<< HEAD
-            file_path=file_path or "",
-            status=domain_invoice.status.value,
-            manual_urgency=manual_urgency_value,
-            uploaded_by_id=user_id,
-=======
             file_path=effective_file_path,
             status=domain_invoice.status.value,
             manual_urgency=manual_urgency_value,
@@ -183,7 +170,6 @@
             file_size=domain_invoice.file.size,
             file_type=domain_invoice.file.file_type,
             original_file_name=domain_invoice.file.original_name
->>>>>>> 87d1c10e
         )
 
     def save(self, invoice: DomainInvoice, user_id: int) -> DomainInvoice:
@@ -268,16 +254,6 @@
                 invoice._manual_urgency.db_value if invoice._manual_urgency is not None else None
             )
 
-<<<<<<< HEAD
-            # Use model's update method for encapsulation
-            db_invoice.update(
-                amount=invoice.amount,
-                due_date=invoice.due_date,
-                status=invoice.status.value,
-                uploaded_by_id=user_id,
-                manual_urgency=manual_urgency_value,
-            )
-=======
             # Create update fields dictionary
             update_fields = {
                 "amount": invoice.amount,
@@ -329,7 +305,6 @@
             # Use model's update method for encapsulation
             db_invoice.update(**update_fields)
             
->>>>>>> 87d1c10e
             # Save the changes to the database
             db_invoice.save()
             return self._to_domain(db_invoice)
@@ -357,26 +332,12 @@
         # First, find invoices with matching manual urgency
         db_invoices_with_manual = DjangoInvoice.objects.filter(manual_urgency=urgency_level.db_value)
 
-<<<<<<< HEAD
-        # For calculated urgency, we need to determine the date range
-        # that would result in the requested urgency level
-        day_range = urgency_level.day_range
-        min_days, max_days = day_range
-
-        # Create date range for query
-        min_date = today + timedelta(days=min_days) if min_days is not None else None
-        max_date = today + timedelta(days=max_days) if max_days is not None else None
-
-        # Build query for calculated urgency
-        # Only include invoices without manual override
-=======
         # Determine the date range based on urgency level
         min_days, max_days = urgency_level.day_range
         min_date = None if min_days is None else (today + timedelta(days=min_days))
         max_date = None if max_days is None else (today + timedelta(days=max_days))
 
         # Build query for calculated urgency (excluding manual overrides)
->>>>>>> 87d1c10e
         calculated_query = Q(manual_urgency__isnull=True)
 
         if min_date is not None and max_date is not None:
@@ -386,37 +347,14 @@
         elif max_date is not None:
             calculated_query &= Q(due_date__lte=max_date)
 
-<<<<<<< HEAD
-        if min_date is not None:
-            filter_conditions["due_date__gte"] = min_date
-        if max_date is not None:
-            filter_conditions["due_date__lte"] = max_date
-
-        # Apply all date range filters at once if any exist. This approach:
-        # 1. Builds all filter conditions before applying them
-        # 2. Creates only a single Q object instead of multiple ones
-        # 3. Avoids applying the same conditions multiple times
-        # 4. Follows Django best practices for dynamic filtering
-        if filter_conditions:
-            calculated_query &= Q(**filter_conditions)
-
         # Get invoices with calculated urgency matching the requested level
         db_invoices_calculated = DjangoInvoice.objects.filter(calculated_query)
 
-        # Convert to domain models and return the combined result
-        return [
-            self._to_domain(invoice) for invoice in chain(db_invoices_with_manual, db_invoices_calculated)
-        ]
-=======
-        # Get invoices with calculated urgency matching the requested level
-        db_invoices_calculated = DjangoInvoice.objects.filter(calculated_query)
-
         # Use `chain()` to lazily iterate without loading everything into memory
         db_invoices = chain(db_invoices_with_manual, db_invoices_calculated)
 
         # Convert to domain models
         return [self._to_domain(invoice) for invoice in db_invoices]
->>>>>>> 87d1c10e
 
     def list_by_urgency_order(
         self, status: Optional[str] = None, limit: Optional[int] = None
@@ -444,13 +382,6 @@
         if status:
             query = query.filter(status=status)
 
-<<<<<<< HEAD
-        # Efficiently create the base query in one step: if status is provided, filter by it,
-        # otherwise return all invoices. This avoids unnecessary queryset creation.
-        query = DjangoInvoice.objects.filter(status=status) if status else DjangoInvoice.objects.all()
-
-=======
->>>>>>> 87d1c10e
         # For proper sorting:
         # 1. Invoices with manual_urgency are ordered by that value
         # 2. Invoices without manual_urgency are ordered by due_date
