"""Django ORM model for invoice persistence and database operations."""

from django.db import models
from django.conf import settings
from decimal import Decimal
from datetime import date
from django.core.exceptions import ValidationError
from domain.models.value_objects import InvoiceStatus, UrgencyLevel
from logging import getLogger
from typing import Any

# Module-level logger
logger = getLogger(__name__)


class Invoice(models.Model):
    """Database model for storing invoice information.

    This model handles the persistence of invoice data extracted from PDF
    files. It focuses on data integrity and storage, while business logic
    is handled in the domain model.

    Attributes:
        id (AutoField): Primary key, automatically added by Django.
                     Auto-incrementing integer field that uniquely
                     identifies each invoice.
        invoice_number (CharField): Business-specific unique identifier
        amount (DecimalField): Total invoice amount
        due_date (DateField): When payment is due
        status (CharField): Current payment status
        uploaded_by (ForeignKey): User who uploaded the invoice
        created_at (DateTimeField): When the record was created
        updated_at (DateTimeField): When the record was last modified

    Key Assumptions:
        - Invoices can only be created from PDF files
        - Maximum invoice amount is 99,999,999.99
        - Invoice numbers are unique but format varies by country
        - Status transitions are managed by the domain model
        - Timestamps are automatically managed by Django
    """

    objects = models.Manager()

    # Core invoice data
    invoice_number: models.CharField = models.CharField(
        max_length=100,
        help_text=(
            "Business-specific identifier for the invoice. "
            "Can contain special characters and varies by country format. "
            "Note: Invoice numbers may be similar or identical due to: "
            "1) Different suppliers using the same numbering format "
            "2) OCR extraction errors requiring manual correction "
            "3) Initial automated extraction before user verification "
            "4) Manual edits during the invoice review process. "
            "Therefore, invoice numbers are not constrained to be unique."
        ),
    )
    amount: models.DecimalField = models.DecimalField(
        max_digits=10,
        decimal_places=2,
<<<<<<< HEAD
        help_text="Total invoice amount. " "Maximum 99,999,999.99. " "Negative amounts not allowed.",
    )
    due_date: models.DateField = models.DateField(
        help_text="Date when payment is due. " "Used for overdue calculations and urgency levels."
=======
        help_text="Total invoice amount. Maximum 99,999,999.99. Negative amounts not allowed.",
    )
    due_date: models.DateField = models.DateField(
        help_text="Date when payment is due. Used for overdue calculations and urgency levels."
>>>>>>> 87d1c10e
    )

    # Metadata
    # Status
    STATUS_CHOICES = InvoiceStatus.choices()
    status: models.CharField = models.CharField(
        max_length=20,
        choices=STATUS_CHOICES,
        default="pending",
<<<<<<< HEAD
        help_text="Current payment status of the invoice. "
        "Automatically updated based on payment and due date.",
=======
        help_text="Current payment status of the invoice. Automatically updated based on payment and due date.",
>>>>>>> 87d1c10e
    )

    URGENCY_LEVELS = UrgencyLevel.choices()
    manual_urgency: models.IntegerField = models.IntegerField(
        choices=URGENCY_LEVELS,
        null=True,
        blank=True,
<<<<<<< HEAD
        help_text="Manual override for invoice urgency. " "If not set, urgency is calculated from due date.",
=======
        help_text="Manual override for invoice urgency. If not set, urgency is calculated from due date.",
>>>>>>> 87d1c10e
    )

    # Timestamps
    created_at: models.DateTimeField = models.DateTimeField(auto_now_add=True)
    updated_at: models.DateTimeField = models.DateTimeField(auto_now=True)

    # File handling
    uploaded_by: models.ForeignKey = models.ForeignKey(
        settings.AUTH_USER_MODEL,
        on_delete=models.PROTECT,
<<<<<<< HEAD
        help_text="User who uploaded the invoice PDF. " "Protected from deletion.",
=======
        help_text="User who uploaded the invoice PDF. Protected from deletion.",
>>>>>>> 87d1c10e
    )
    uploaded_by_id: int

    file_path: models.CharField = models.CharField(
<<<<<<< HEAD
        max_length=255,
        help_text="Relative path to the stored invoice PDF file in the system.",
=======
        max_length=255, help_text="Relative path to the stored invoice PDF file in the system."
    )

    # Meta Data
    buyer_name: models.CharField = models.CharField(max_length=255, null=True, blank=True)
    buyer_address: models.TextField = models.TextField(null=True, blank=True)
    buyer_email: models.EmailField = models.EmailField(null=True, blank=True)
    buyer_vat: models.CharField = models.CharField(max_length=50, null=True, blank=True)
    seller_name: models.CharField = models.CharField(max_length=255, null=True, blank=True)
    seller_vat: models.CharField = models.CharField(max_length=50, null=True, blank=True)
    payment_method: models.CharField = models.CharField(max_length=50, null=True, blank=True)
    currency: models.CharField = models.CharField(max_length=10, null=True, blank=True)
    iban: models.CharField = models.CharField(max_length=34, null=True, blank=True)
    bic: models.CharField = models.CharField(max_length=11, null=True, blank=True)
    payment_processor: models.CharField = models.CharField(max_length=100, null=True, blank=True)
    transaction_id: models.CharField = models.CharField(max_length=100, null=True, blank=True)
    subtotal: models.DecimalField = models.DecimalField(max_digits=10, decimal_places=2, null=True, blank=True)
    vat_amount: models.DecimalField = models.DecimalField(max_digits=10, decimal_places=2, null=True, blank=True)
    total_amount: models.DecimalField = models.DecimalField(max_digits=10, decimal_places=2, null=True, blank=True)
    invoice_date: models.DateField = models.DateField(null=True, blank=True)

    file_size: models.BigIntegerField = models.BigIntegerField(null=True, blank=True, help_text="Size of the uploaded file in bytes.")
    file_type: models.CharField = models.CharField(
        max_length=100, null=True, blank=True, help_text="MIME type of the uploaded file."
    )
    original_file_name: models.CharField = models.CharField(
        max_length=255, null=True, blank=True, help_text="Original name of the uploaded file."
>>>>>>> 87d1c10e
    )

    class Meta:
        """Model configuration for database behavior and indexing.

        Indexes are created for:
            - invoice_number: For unique constraint lookups
            - status: For filtering and status-based queries
            - due_date: For overdue calculations and date-based filtering
        """

        app_label = "infrastructure"
        ordering = ["-created_at"]
        verbose_name = "Invoice"
        verbose_name_plural = "Invoices"
        indexes = [
            models.Index(fields=["invoice_number"]),
            models.Index(fields=["status"]),
            models.Index(fields=["due_date"]),
        ]

    @classmethod
    def create(
        cls,
        invoice_number: str,
        amount: Decimal,
        due_date: date,
<<<<<<< HEAD
        uploaded_by_id: int,
        file_path: str,
    ) -> "Invoice":
        """Create a new Invoice instance with validation."""
=======
        uploaded_by: int,
        file_path: str,
        **optional_fields: Any
    ) -> "Invoice":
        """Create a new Invoice instance with validation.
        
        Args:
            invoice_number: Business identifier of the invoice
            amount: Total invoice amount
            due_date: When payment is due
            uploaded_by: User ID who uploaded the invoice
            file_path: Path to the stored invoice file
            **optional_fields: Additional fields like buyer_name, seller_name, etc.
        """
>>>>>>> 87d1c10e
        instance = cls(
            invoice_number=invoice_number,
            amount=amount,
            due_date=due_date,
<<<<<<< HEAD
            uploaded_by_id=uploaded_by_id,
            file_path=file_path,
=======
            uploaded_by_id=uploaded_by,
            file_path=file_path,
            **optional_fields
>>>>>>> 87d1c10e
        )
        instance.full_clean()
        return instance

    def __str__(self) -> str:
        return f"Invoice {self.invoice_number} ({self.status})"

    def __init__(self, *args, **kwargs):
        """Initialize a new Invoice instance.

        Note:
            This simplified constructor allows Django's ORM to work correctly
            while the create() class method provides a validated way to
            create new instances.
        """
        logger.debug("Django Invoice __init__ called")
        logger.debug("Number of args: %s", len(args))
        for i, arg in enumerate(args):
            logger.debug("arg[%s]: %s (type: %s)", i, arg, type(arg))
        logger.debug("kwargs: %s", kwargs)
        super().__init__(*args, **kwargs)

    def clean(self) -> None:
        """Validate the model as a whole.

        Validates only data integrity constraints. Business rules are
        handled in the domain model.

        Raises:
            ValidationError: If any validation fails
        """
        # Run base parent model validations before custom validations
        super().clean()
        if self.amount is not None and self.amount < 0:
            raise ValidationError({"amount": "Negative amounts are not allowed."})
        self._validate_urgency_level()

    def _validate_urgency_level(self) -> None:
        """Validate urgency level constraints.

        Validates that if a manual urgency override is set, it uses a valid
        urgency level value from the UrgencyLevel enum.

        Raises:
            ValidationError: If manual_urgency is not a valid UrgencyLevel
                           db_value
        """
        if self.manual_urgency is not None:
            valid_levels = [level.db_value for level in UrgencyLevel]
            if self.manual_urgency not in valid_levels:
                raise ValidationError(
<<<<<<< HEAD
                    {"manual_urgency": ("Invalid urgency level. " f"Must be one of: {valid_levels}")}
=======
                    {"manual_urgency": f"Invalid urgency level. Must be one of: {valid_levels}"}
>>>>>>> 87d1c10e
                )

    def update(
        self,
<<<<<<< HEAD
        *,
        amount: Optional[Decimal] = None,
        due_date: Optional[date] = None,
        status: Optional[str] = None,
        uploaded_by_id: Optional[int] = None,
        manual_urgency: Optional[int] = None,
=======
        **fields_to_update: Any
>>>>>>> 87d1c10e
    ) -> None:
        """Update invoice fields with validation.

        Updates only the fields that are provided in kwargs, ensuring proper validation.
        
        Args:
            **fields_to_update: Fields to update (amount, due_date, status, etc.)
            
        Raises:
            ValidationError: If updated fields don't meet validation requirements.
        """
        # Handle UrgencyLevel conversion if present
        if "manual_urgency" in fields_to_update and isinstance(fields_to_update["manual_urgency"], UrgencyLevel):
            fields_to_update["manual_urgency"] = fields_to_update["manual_urgency"].db_value
            
        # Update fields
        for field, value in fields_to_update.items():
            setattr(self, field, value)

        # Validate all fields
        self.full_clean()<|MERGE_RESOLUTION|>--- conflicted
+++ resolved
@@ -59,17 +59,10 @@
     amount: models.DecimalField = models.DecimalField(
         max_digits=10,
         decimal_places=2,
-<<<<<<< HEAD
-        help_text="Total invoice amount. " "Maximum 99,999,999.99. " "Negative amounts not allowed.",
-    )
-    due_date: models.DateField = models.DateField(
-        help_text="Date when payment is due. " "Used for overdue calculations and urgency levels."
-=======
         help_text="Total invoice amount. Maximum 99,999,999.99. Negative amounts not allowed.",
     )
     due_date: models.DateField = models.DateField(
         help_text="Date when payment is due. Used for overdue calculations and urgency levels."
->>>>>>> 87d1c10e
     )
 
     # Metadata
@@ -79,12 +72,7 @@
         max_length=20,
         choices=STATUS_CHOICES,
         default="pending",
-<<<<<<< HEAD
-        help_text="Current payment status of the invoice. "
-        "Automatically updated based on payment and due date.",
-=======
         help_text="Current payment status of the invoice. Automatically updated based on payment and due date.",
->>>>>>> 87d1c10e
     )
 
     URGENCY_LEVELS = UrgencyLevel.choices()
@@ -92,11 +80,7 @@
         choices=URGENCY_LEVELS,
         null=True,
         blank=True,
-<<<<<<< HEAD
-        help_text="Manual override for invoice urgency. " "If not set, urgency is calculated from due date.",
-=======
         help_text="Manual override for invoice urgency. If not set, urgency is calculated from due date.",
->>>>>>> 87d1c10e
     )
 
     # Timestamps
@@ -107,19 +91,11 @@
     uploaded_by: models.ForeignKey = models.ForeignKey(
         settings.AUTH_USER_MODEL,
         on_delete=models.PROTECT,
-<<<<<<< HEAD
-        help_text="User who uploaded the invoice PDF. " "Protected from deletion.",
-=======
         help_text="User who uploaded the invoice PDF. Protected from deletion.",
->>>>>>> 87d1c10e
     )
     uploaded_by_id: int
 
     file_path: models.CharField = models.CharField(
-<<<<<<< HEAD
-        max_length=255,
-        help_text="Relative path to the stored invoice PDF file in the system.",
-=======
         max_length=255, help_text="Relative path to the stored invoice PDF file in the system."
     )
 
@@ -147,7 +123,6 @@
     )
     original_file_name: models.CharField = models.CharField(
         max_length=255, null=True, blank=True, help_text="Original name of the uploaded file."
->>>>>>> 87d1c10e
     )
 
     class Meta:
@@ -175,12 +150,6 @@
         invoice_number: str,
         amount: Decimal,
         due_date: date,
-<<<<<<< HEAD
-        uploaded_by_id: int,
-        file_path: str,
-    ) -> "Invoice":
-        """Create a new Invoice instance with validation."""
-=======
         uploaded_by: int,
         file_path: str,
         **optional_fields: Any
@@ -195,19 +164,13 @@
             file_path: Path to the stored invoice file
             **optional_fields: Additional fields like buyer_name, seller_name, etc.
         """
->>>>>>> 87d1c10e
         instance = cls(
             invoice_number=invoice_number,
             amount=amount,
             due_date=due_date,
-<<<<<<< HEAD
-            uploaded_by_id=uploaded_by_id,
-            file_path=file_path,
-=======
             uploaded_by_id=uploaded_by,
             file_path=file_path,
             **optional_fields
->>>>>>> 87d1c10e
         )
         instance.full_clean()
         return instance
@@ -259,25 +222,12 @@
             valid_levels = [level.db_value for level in UrgencyLevel]
             if self.manual_urgency not in valid_levels:
                 raise ValidationError(
-<<<<<<< HEAD
-                    {"manual_urgency": ("Invalid urgency level. " f"Must be one of: {valid_levels}")}
-=======
                     {"manual_urgency": f"Invalid urgency level. Must be one of: {valid_levels}"}
->>>>>>> 87d1c10e
                 )
 
     def update(
         self,
-<<<<<<< HEAD
-        *,
-        amount: Optional[Decimal] = None,
-        due_date: Optional[date] = None,
-        status: Optional[str] = None,
-        uploaded_by_id: Optional[int] = None,
-        manual_urgency: Optional[int] = None,
-=======
         **fields_to_update: Any
->>>>>>> 87d1c10e
     ) -> None:
         """Update invoice fields with validation.
 
